// Copyright Materialize, Inc. and contributors. All rights reserved.
//
// Use of this software is governed by the Business Source License
// included in the LICENSE file.
//
// As of the Change Date specified in that file, in accordance with
// the Business Source License, use of this software will be governed
// by the Apache License, Version 2.0.

//! Translation of SQL commands into timestamped `Controller` commands.
//!
//! The various SQL commands instruct the system to take actions that are not
//! yet explicitly timestamped. On the other hand, the underlying data continually
//! change as time moves forward. On the third hand, we greatly benefit from the
//! information that some times are no longer of interest, so that we may
//! compact the representation of the continually changing collections.
//!
//! The [`Coordinator`] curates these interactions by observing the progress
//! collections make through time, choosing timestamps for its own commands,
//! and eventually communicating that certain times have irretrievably "passed".
//!
//! ## Frontiers another way
//!
//! If the above description of frontiers left you with questions, this
//! repackaged explanation might help.
//!
//! - `since` is the least recent time (i.e. oldest time) that you can read
//!   from sources and be guaranteed that the returned data is accurate as of
//!   that time.
//!
//!   Reads at times less than `since` may return values that were not actually
//!   seen at the specified time, but arrived later (i.e. the results are
//!   compacted).
//!
//!   For correctness' sake, the coordinator never chooses to read at a time
//!   less than an arrangement's `since`.
//!
//! - `upper` is the first time after the most recent time that you can read
//!   from sources and receive an immediate response. Alternately, it is the
//!   least time at which the data may still change (that is the reason we may
//!   not be able to respond immediately).
//!
//!   Reads at times >= `upper` may not immediately return because the answer
//!   isn't known yet. However, once the `upper` is > the specified read time,
//!   the read can return.
//!
//!   For the sake of returned values' freshness, the coordinator prefers
//!   performing reads at an arrangement's `upper`. However, because we more
//!   strongly prefer correctness, the coordinator will choose timestamps
//!   greater than an object's `upper` if it is also being accessed alongside
//!   objects whose `since` times are >= its `upper`.
//!
//! This illustration attempts to show, with time moving left to right, the
//! relationship between `since` and `upper`.
//!
//! - `#`: possibly inaccurate results
//! - `-`: immediate, correct response
//! - `?`: not yet known
//! - `s`: since
//! - `u`: upper
//! - `|`: eligible for coordinator to select
//!
//! ```nofmt
//! ####s----u?????
//!     |||||||||||
//! ```
//!

use std::collections::{BTreeMap, BTreeSet, HashMap, HashSet, VecDeque};
use std::fmt::Write;
use std::num::{NonZeroI64, NonZeroUsize};
use std::ops::Neg;
use std::sync::Arc;
use std::thread;
use std::time::{Duration, Instant};

use anyhow::{anyhow, Context};
use chrono::{DateTime, DurationRound, Utc};
use derivative::Derivative;
use differential_dataflow::lattice::Lattice;
use futures::StreamExt;
use itertools::Itertools;
use mz_compute_client::logging::LogVariant;
use mz_repr::explain_new::Explain;
use rand::Rng;
use serde::{Deserialize, Serialize};
use timely::order::PartialOrder;
use timely::progress::frontier::MutableAntichain;
use timely::progress::{Antichain, Timestamp as TimelyTimestamp};
use tokio::runtime::Handle as TokioHandle;
use tokio::select;
use tokio::sync::{mpsc, oneshot, watch, OwnedMutexGuard};
use tracing::{event, span, warn, Instrument, Level};
use uuid::Uuid;

use mz_build_info::BuildInfo;
use mz_compute_client::command::{
    BuildDesc, DataflowDesc, DataflowDescription, IndexDesc, ReplicaId,
};
use mz_compute_client::controller::ComputeInstanceId;
use mz_compute_client::explain::{
    DataflowGraphFormatter, Explanation, JsonViewFormatter, TimestampExplanation, TimestampSource,
};
use mz_compute_client::response::PeekResponse;
use mz_controller::{
<<<<<<< HEAD
    ClusterReplicaSizeConfig, ClusterReplicaSizeMap, ComputeInstanceEvent,
    ConcreteComputeInstanceReplicaConfig, ConcreteComputeInstanceReplicaLocation,
    ConcreteComputeInstanceReplicaLogging, ControllerResponse,
=======
    ComputeInstanceEvent, ConcreteComputeInstanceReplicaConfig, ControllerResponse,
>>>>>>> 3da09bfb
};
use mz_expr::{
    permutation_for_arrangement, CollectionPlan, MirRelationExpr, MirScalarExpr,
    OptimizedMirRelationExpr, RowSetFinishing,
};
use mz_ore::metrics::MetricsRegistry;
use mz_ore::now::{to_datetime, EpochMillis, NowFn};
use mz_ore::retry::Retry;
use mz_ore::thread::JoinHandleExt;
use mz_ore::{stack, task};
use mz_repr::adt::interval::Interval;
use mz_repr::adt::numeric::{Numeric, NumericMaxScale};
use mz_repr::explain_new::ExprHumanizer;
use mz_repr::{
    Datum, Diff, GlobalId, RelationDesc, RelationType, Row, RowArena, ScalarType, Timestamp,
};
use mz_secrets::SecretsController;
use mz_sql::ast::display::AstDisplay;
use mz_sql::ast::{
    CreateIndexStatement, CreateSourceStatement, ExplainStageNew, ExplainStageOld, FetchStatement,
    Ident, IndexOptionName, InsertSource, ObjectType, Query, Raw, RawClusterName, RawObjectName,
    SetExpr, Statement,
};
use mz_sql::catalog::{
    CatalogComputeInstance, CatalogError, CatalogItemType, CatalogTypeDetails, SessionCatalog as _,
};
use mz_sql::names::{
    Aug, FullObjectName, QualifiedObjectName, ResolvedDatabaseSpecifier, SchemaSpecifier,
};
use mz_sql::plan::{
    AlterIndexResetOptionsPlan, AlterIndexSetOptionsPlan, AlterItemRenamePlan, AlterSecretPlan,
    CreateComputeInstancePlan, CreateComputeInstanceReplicaPlan, CreateConnectionPlan,
    CreateDatabasePlan, CreateIndexPlan, CreateRecordedViewPlan, CreateRolePlan, CreateSchemaPlan,
    CreateSecretPlan, CreateSinkPlan, CreateSourcePlan, CreateTablePlan, CreateTypePlan,
    CreateViewPlan, CreateViewsPlan, DropComputeInstanceReplicaPlan, DropComputeInstancesPlan,
    DropDatabasePlan, DropItemsPlan, DropRolesPlan, DropSchemaPlan, ExecutePlan, ExplainPlan,
    ExplainPlanNew, ExplainPlanOld, FetchPlan, HirRelationExpr, IndexOption, InsertPlan,
    MutationKind, OptimizerConfig, Params, PeekPlan, Plan, QueryWhen, RaisePlan, ReadThenWritePlan,
    RecordedView, ResetVariablePlan, SendDiffsPlan, SetVariablePlan, ShowVariablePlan,
    StatementDesc, TailFrom, TailPlan, View,
};
use mz_stash::Append;
use mz_storage::controller::{CollectionDescription, ReadPolicy};
use mz_storage::protocol::client::Update;
use mz_storage::types::connections::ConnectionContext;
use mz_storage::types::sinks::{SinkAsOf, SinkConnection, SinkDesc, TailSinkConnection};
use mz_storage::types::sources::{
    IngestionDescription, PostgresSourceConnection, SourceConnection, Timeline,
};
use mz_transform::Optimizer;

use crate::catalog::builtin::{BUILTINS, MZ_VIEW_FOREIGN_KEYS, MZ_VIEW_KEYS};
use crate::catalog::{
    self, storage, BuiltinTableUpdate, Catalog, CatalogItem, CatalogState, ClusterReplicaSizeMap,
    ComputeInstance, Connection, SinkConnectionState,
};
use crate::client::{Client, ConnectionId, Handle};
use crate::command::{
    Canceled, Command, ExecuteResponse, Response, StartupMessage, StartupResponse,
};
use crate::coord::dataflow_builder::{prep_relation_expr, prep_scalar_expr, ExprPrepStyle};
use crate::coord::id_bundle::CollectionIdBundle;
use crate::coord::read_holds::ReadHolds;
use crate::error::AdapterError;
use crate::explain_new::{ExplainContext, Explainable, UsedIndexes};
use crate::session::{
    EndTransactionAction, PreparedStatement, Session, TransactionOps, TransactionStatus, WriteOp,
};
use crate::sink_connection;
use crate::tail::PendingTail;
use crate::util::ClientTransmitter;

pub mod id_bundle;

mod dataflow_builder;
mod indexes;

/// The default is set to a second to track the default timestamp frequency for sources.
pub const DEFAULT_LOGICAL_COMPACTION_WINDOW_MS: Option<u64> = Some(1_000);

#[derive(Debug)]
pub enum Message<T = mz_repr::Timestamp> {
    Command(Command),
    ControllerReady,
    CreateSourceStatementReady(CreateSourceStatementReady),
    SinkConnectionReady(SinkConnectionReady),
    SendDiffs(SendDiffs),
    WriteLockGrant(tokio::sync::OwnedMutexGuard<()>),
    AdvanceTimelines,
    AdvanceLocalInput(AdvanceLocalInput<T>),
    GroupCommit,
    ComputeInstanceStatus(ComputeInstanceEvent),
    RemovePendingPeeks { conn_id: ConnectionId },
}

#[derive(Debug)]
pub struct AdvanceLocalInput<T> {
    advance_to: T,
    ids: Vec<GlobalId>,
}

#[derive(Derivative)]
#[derivative(Debug)]
pub struct SendDiffs {
    session: Session,
    #[derivative(Debug = "ignore")]
    tx: ClientTransmitter<ExecuteResponse>,
    pub id: GlobalId,
    pub diffs: Result<Vec<(Row, Diff)>, AdapterError>,
    pub kind: MutationKind,
    pub returning: Vec<(Row, NonZeroUsize)>,
}

#[derive(Derivative)]
#[derivative(Debug)]
pub struct CreateSourceStatementReady {
    pub session: Session,
    #[derivative(Debug = "ignore")]
    pub tx: ClientTransmitter<ExecuteResponse>,
    pub result: Result<CreateSourceStatement<Aug>, AdapterError>,
    pub params: Params,
    pub depends_on: Vec<GlobalId>,
    pub original_stmt: Statement<Raw>,
}

/// An operation that is deferred while waiting for a lock.
enum Deferred {
    Plan(DeferredPlan),
    GroupCommit,
}

/// This is the struct meant to be paired with [`Message::WriteLockGrant`], but
/// could theoretically be used to queue any deferred plan.
#[derive(Derivative)]
#[derivative(Debug)]
pub struct DeferredPlan {
    #[derivative(Debug = "ignore")]
    pub tx: ClientTransmitter<ExecuteResponse>,
    pub session: Session,
    pub plan: Plan,
}

#[derive(Derivative)]
#[derivative(Debug)]
pub struct SinkConnectionReady {
    pub session: Session,
    #[derivative(Debug = "ignore")]
    pub tx: ClientTransmitter<ExecuteResponse>,
    pub id: GlobalId,
    pub oid: u32,
    pub result: Result<SinkConnection, AdapterError>,
    pub compute_instance: ComputeInstanceId,
}

/// Configures a coordinator.
pub struct Config<S> {
    pub dataflow_client: mz_controller::Controller,
    pub storage: storage::Connection<S>,
    pub unsafe_mode: bool,
    pub build_info: &'static BuildInfo,
    pub metrics_registry: MetricsRegistry,
    pub now: NowFn,
    pub secrets_controller: Arc<dyn SecretsController>,
    pub availability_zones: Vec<String>,
    pub replica_sizes: ClusterReplicaSizeMap,
    pub connection_context: ConnectionContext,
}

struct PendingPeek {
    sender: mpsc::UnboundedSender<PeekResponse>,
    conn_id: ConnectionId,
}

/// The response from a `Peek`, with row multiplicities represented in unary.
///
/// Note that each `Peek` expects to generate exactly one `PeekResponse`, i.e.
/// we expect a 1:1 contract between `Peek` and `PeekResponseUnary`.
#[derive(Clone, Debug, Serialize, Deserialize, PartialEq)]
pub enum PeekResponseUnary {
    Rows(Vec<Row>),
    Error(String),
    Canceled,
}

/// A pending write transaction that will be committing during the next group commit.
struct PendingWriteTxn {
    /// List of all write operations within the transaction.
    writes: Vec<WriteOp>,
    /// Transmitter used to send a response back to the client.
    client_transmitter: ClientTransmitter<ExecuteResponse>,
    /// Client response for transaction.
    response: Result<ExecuteResponse, AdapterError>,
    /// Session of the client who initiated the transaction.
    session: Session,
    /// The action to take at the end of the transaction.
    action: EndTransactionAction,
    /// Holds the coordinator's write lock.
    write_lock_guard: Option<OwnedMutexGuard<()>>,
}

impl PendingWriteTxn {
    fn has_write_lock(&self) -> bool {
        self.write_lock_guard.is_some()
    }
}

/// Timestamps used by writes in an Append command.
#[derive(Debug)]
pub struct WriteTimestamp {
    /// Timestamp that the write will take place on.
    timestamp: Timestamp,
    /// Timestamp to advance the appended table to.
    advance_to: Timestamp,
}

/// State provided to a catalog transaction closure.
pub struct CatalogTxn<'a, T> {
    dataflow_client: &'a mz_controller::Controller<T>,
    catalog: &'a CatalogState,
}

<<<<<<< HEAD
fn concretize_replica_config(
    config: ReplicaConfig,
    replica_sizes: &ClusterReplicaSizeMap,
    availability_zones: &[String],
    persisted_logs: Vec<(LogVariant, GlobalId)>,
) -> Result<ConcreteComputeInstanceReplicaConfig, AdapterError> {
    let location = match config {
        ReplicaConfig::Remote { addrs } => ConcreteComputeInstanceReplicaLocation::Remote { addrs },
        ReplicaConfig::Managed {
            size,
            availability_zone,
        } => {
            let size_config = replica_sizes.0.get(&size).ok_or_else(|| {
                let mut entries = replica_sizes.0.iter().collect::<Vec<_>>();
                entries.sort_by_key(
                    |(
                        _name,
                        ClusterReplicaSizeConfig {
                            scale, cpu_limit, ..
                        },
                    )| (*scale, *cpu_limit),
                );
                let expected = entries.into_iter().map(|(name, _)| name.clone()).collect();
                AdapterError::InvalidClusterReplicaSize {
                    size: size.clone(),
                    expected,
                }
            })?;

            if let Some(az) = &availability_zone {
                if !availability_zones.contains(az) {
                    return Err(AdapterError::InvalidClusterReplicaAz {
                        az: az.to_string(),
                        expected: availability_zones.to_vec(),
                    });
                }
            }
            ConcreteComputeInstanceReplicaLocation::Managed {
                size_config: *size_config,
                size_name: size,
                availability_zone,
            }
        }
    };
    Ok(ConcreteComputeInstanceReplicaConfig {
        location,
        persisted_logs: ConcreteComputeInstanceReplicaLogging::Concrete(persisted_logs),
    })
}

=======
>>>>>>> 3da09bfb
/// Holds tables needing advancement.
struct AdvanceTables<T> {
    /// The current number of tables to advance in a single batch.
    batch_size: usize,
    /// The set of tables to advance.
    set: HashSet<GlobalId>,
    /// An ordered set of work to ensure fairness. Elements may be duplicated here,
    /// so there's no guarantee that there is a corresponding element in `set`.
    work: VecDeque<GlobalId>,
    /// Timestamp at which to advance the tables.
    advance_to: T,
}

impl<T: CoordTimestamp> AdvanceTables<T> {
    fn new() -> Self {
        Self {
            batch_size: 1,
            set: HashSet::new(),
            work: VecDeque::new(),
            advance_to: T::minimum(),
        }
    }

    // Inserts ids to be advanced to ts.
    fn insert<I: Iterator<Item = GlobalId>>(&mut self, ts: T, ids: I) {
        assert!(self.advance_to.less_than(&ts));
        self.advance_to = ts;
        let ids = ids.collect::<Vec<_>>();
        self.set.extend(&ids);
        self.work.extend(ids);
    }

    /// Returns the set of tables to advance. Blocks forever if there are none.
    ///
    /// This method is cancel-safe because there are no await points when the set is non-empty.
    async fn recv(&mut self) -> AdvanceLocalInput<T> {
        if self.set.is_empty() {
            futures::future::pending::<()>().await;
        }
        let mut remaining = self.batch_size;
        let mut inputs = AdvanceLocalInput {
            advance_to: self.advance_to.clone(),
            ids: Vec::new(),
        };
        // Fetch out of the work queue to ensure that no table is starved from
        // advancement in the case that the periodic advancement interval is less than
        // the total time to advance all tables.
        while let Some(id) = self.work.pop_front() {
            // Items can be duplicated in work, so there's no guarantee that they will
            // always apper in set.
            if self.set.remove(&id) {
                inputs.ids.push(id);
                remaining -= 1;
                if remaining == 0 {
                    break;
                }
            }
        }
        inputs
    }

    // Decreases the batch size to return from insert.
    fn decrease_batch(&mut self) {
        if self.batch_size > 1 {
            self.batch_size = self.batch_size.saturating_sub(1);
        }
    }

    // Increases the batch size to return from insert.
    fn increase_batch(&mut self) {
        self.batch_size = self.batch_size.saturating_add(1);
    }
}

/// Soft-state metadata about a compute replica
#[derive(Clone, Debug, Eq, PartialEq)]
pub struct ReplicaMetadata {
    /// The last time we heard from this replica (possibly rounded)
    pub last_heartbeat: DateTime<Utc>,
}

/// Glues the external world to the Timely workers.
pub struct Coordinator<S> {
    /// The controller for the storage and compute layers.
    controller: mz_controller::Controller,
    /// Optimizer instance for logical optimization of views.
    view_optimizer: Optimizer,
    catalog: Catalog<S>,

    /// Channel to manage internal commands from the coordinator to itself.
    internal_cmd_tx: mpsc::UnboundedSender<Message>,

    /// Mechanism for totally ordering write and read timestamps, so that all reads
    /// reflect exactly the set of writes that precede them, and no writes that follow.
    global_timelines: BTreeMap<Timeline, TimelineState<Timestamp>>,

    /// Tracks tables needing advancement, which can be processed at a low priority
    /// in the biased select loop.
    advance_tables: AdvanceTables<Timestamp>,

    transient_id_counter: u64,
    /// A map from connection ID to metadata about that connection for all
    /// active connections.
    active_conns: HashMap<ConnectionId, ConnMeta>,

    /// For each identifier, its read policy and any transaction holds on time.
    ///
    /// Transactions should introduce and remove constraints through the methods
    /// `acquire_read_holds` and `release_read_holds`, respectively. The base
    /// policy can also be updated, though one should be sure to communicate this
    /// to the controller for it to have an effect.
    read_capability: HashMap<GlobalId, ReadCapability<mz_repr::Timestamp>>,
    /// For each transaction, the pinned storage and compute identifiers and time at
    /// which they are pinned.
    ///
    /// Upon completing a transaction, this timestamp should be removed from the holds
    /// in `self.read_capability[id]`, using the `release_read_holds` method.
    txn_reads: HashMap<ConnectionId, TxnReads>,

    /// A map from pending peek ids to the queue into which responses are sent, and
    /// the connection id of the client that initiated the peek.
    pending_peeks: HashMap<Uuid, PendingPeek>,
    /// A map from client connection ids to a set of all pending peeks for that client
    client_pending_peeks: HashMap<ConnectionId, BTreeMap<Uuid, ComputeInstanceId>>,
    /// A map from pending tails to the tail description.
    pending_tails: HashMap<GlobalId, PendingTail>,

    /// Serializes accesses to write critical sections.
    write_lock: Arc<tokio::sync::Mutex<()>>,
    /// Holds plans deferred due to write lock.
    write_lock_wait_group: VecDeque<Deferred>,
    /// Pending writes waiting for a group commit
    pending_writes: Vec<PendingWriteTxn>,

    /// Handle to secret manager that can create and delete secrets from
    /// an arbitrary secret storage engine.
    secrets_controller: Arc<dyn SecretsController>,

    /// Extra context to pass through to connection creation.
    connection_context: ConnectionContext,

    /// Metadata about replicas that doesn't need to be persisted.
    /// Intended for inclusion in system tables.
    ///
    /// `None` is used as a tombstone value for replicas that have been
    /// dropped and for which no further updates should be recorded.
    transient_replica_metadata: HashMap<ReplicaId, Option<ReplicaMetadata>>,
}

/// Global state for a single timeline.
///
/// For each timeline we maintain a timestamp oracle, which is responsible for
/// providing read (and sometimes write) timestamps, and a set of read holds which
/// guarantee that those read timestamps are valid.
struct TimelineState<T> {
    oracle: timeline::DurableTimestampOracle<T>,
    read_holds: ReadHolds<T>,
}

/// Metadata about an active connection.
struct ConnMeta {
    /// A watch channel shared with the client to inform the client of
    /// cancellation requests. The coordinator sets the contained value to
    /// `Canceled::Canceled` whenever it receives a cancellation request that
    /// targets this connection. It is the client's responsibility to check this
    /// value when appropriate and to reset the value to
    /// `Canceled::NotCanceled` before starting a new operation.
    cancel_tx: Arc<watch::Sender<Canceled>>,
    /// Pgwire specifies that every connection have a 32-bit secret associated
    /// with it, that is known to both the client and the server. Cancellation
    /// requests are required to authenticate with the secret of the connection
    /// that they are targeting.
    secret_key: u32,
}

struct TxnReads {
    // True iff all statements run so far in the transaction are independent
    // of the chosen logical timestamp (not the PlanContext walltime). This
    // happens if both 1) there are no referenced sources or indexes and 2)
    // `mz_logical_timestamp()` is not present.
    timestamp_independent: bool,
    read_holds: crate::coord::read_holds::ReadHolds<mz_repr::Timestamp>,
}

/// Enforces critical section invariants for functions that perform writes to
/// tables, e.g. `INSERT`, `UPDATE`.
///
/// If the provided session doesn't currently hold the write lock, attempts to
/// grant it. If the coord cannot immediately grant the write lock, defers
/// executing the provided plan until the write lock is available, and exits the
/// function.
///
/// # Parameters
/// - `$coord: &mut Coord`
/// - `$tx: ClientTransmitter<ExecuteResponse>`
/// - `mut $session: Session`
/// - `$plan_to_defer: Plan`
///
/// Note that making this a macro rather than a function lets us avoid taking
/// ownership of e.g. session and lets us unilaterally enforce the return when
/// deferring work.
macro_rules! guard_write_critical_section {
    ($coord:expr, $tx:expr, $session:expr, $plan_to_defer: expr) => {
        if !$session.has_write_lock() {
            if $coord.try_grant_session_write_lock(&mut $session).is_err() {
                $coord.defer_write(Deferred::Plan(DeferredPlan {
                    tx: $tx,
                    session: $session,
                    plan: $plan_to_defer,
                }));
                return;
            }
        }
    };
}

impl<S: Append + 'static> Coordinator<S> {
    /// Returns a reference to the timestamp oracle used for reads and writes
    /// from/to a local input.
    fn get_local_timestamp_oracle(&self) -> &timeline::DurableTimestampOracle<Timestamp> {
        &self
            .global_timelines
            .get(&Timeline::EpochMilliseconds)
            .expect("no realtime timeline")
            .oracle
    }

    /// Returns a mutable reference to the timestamp oracle used for reads and writes
    /// from/to a local input.
    fn get_local_timestamp_oracle_mut(
        &mut self,
    ) -> &mut timeline::DurableTimestampOracle<Timestamp> {
        &mut self
            .global_timelines
            .get_mut(&Timeline::EpochMilliseconds)
            .expect("no realtime timeline")
            .oracle
    }

    /// Assign a timestamp for a read from a local input. Reads following writes
    /// must be at a time >= the write's timestamp; we choose "equal to" for
    /// simplicity's sake and to open as few new timestamps as possible.
    fn get_local_read_ts(&mut self) -> Timestamp {
        self.get_local_timestamp_oracle_mut().read_ts()
    }

    /// Assign a timestamp for creating a source. Writes following reads
    /// must ensure that they are assigned a strictly larger timestamp to ensure
    /// they are not visible to any real-time earlier reads.
    async fn get_local_write_ts(&mut self) -> Timestamp {
        self.global_timelines
            .get_mut(&Timeline::EpochMilliseconds)
            .expect("no realtime timeline")
            .oracle
            .write_ts(|ts| {
                self.catalog
                    .persist_timestamp(&Timeline::EpochMilliseconds, ts)
            })
            .await
    }

    /// Assign a timestamp for a write to a local input and increase the local ts.
    /// Writes following reads must ensure that they are assigned a strictly larger
    /// timestamp to ensure they are not visible to any real-time earlier reads.
    async fn get_and_step_local_write_ts(&mut self) -> WriteTimestamp {
        let timestamp = self
            .global_timelines
            .get_mut(&Timeline::EpochMilliseconds)
            .expect("no realtime timeline")
            .oracle
            .write_ts(|ts| {
                self.catalog
                    .persist_timestamp(&Timeline::EpochMilliseconds, ts)
            })
            .await;
        /* Without an ADAPTER side durable WAL, all writes must increase the timestamp and be made
         * durable via an APPEND command to STORAGE. Calling `read_ts()` here ensures that the
         * timestamp will go up for the next write.
         * The timestamp must be increased for every write because each call to APPEND will close
         * the provided timestamp, meaning no more writes can happen at that timestamp.
         * If we add an ADAPTER side durable WAL, then consecutive writes could all happen at the
         * same timestamp as long as they're written to the WAL first.
         */
        let _ = self.get_local_timestamp_oracle_mut().read_ts();
        let advance_to = timestamp.step_forward();
        WriteTimestamp {
            timestamp,
            advance_to,
        }
    }

    /// Peek the current timestamp used for operations on local inputs. Used to determine how much
    /// to block group commits by.
    ///
    /// NOTE: This can be removed once DDL is included in group commits.
    fn peek_local_ts(&self) -> Timestamp {
        self.get_local_timestamp_oracle().peek_ts()
    }

    fn now(&self) -> EpochMillis {
        (self.catalog.config().now)()
    }

    fn now_datetime(&self) -> DateTime<Utc> {
        to_datetime(self.now())
    }

    /// Initialize the storage read policies.
    ///
    /// This should be called only after a storage collection is created, and
    /// ideally very soon afterwards. The collection is otherwise initialized
    /// with a read policy that allows no compaction.
    async fn initialize_storage_read_policies(
        &mut self,
        ids: Vec<GlobalId>,
        compaction_window_ms: Option<Timestamp>,
    ) {
        self.initialize_read_policies(
            CollectionIdBundle {
                storage_ids: ids.into_iter().collect(),
                compute_ids: BTreeMap::new(),
            },
            compaction_window_ms,
        )
        .await;
    }

    /// Initialize the compute read policies.
    ///
    /// This should be called only after a compute collection is created, and
    /// ideally very soon afterwards. The collection is otherwise initialized
    /// with a read policy that allows no compaction.
    async fn initialize_compute_read_policies(
        &mut self,
        ids: Vec<GlobalId>,
        instance: ComputeInstanceId,
        compaction_window_ms: Option<Timestamp>,
    ) {
        let mut compute_ids: BTreeMap<_, BTreeSet<_>> = BTreeMap::new();
        compute_ids.insert(instance, ids.into_iter().collect());
        self.initialize_read_policies(
            CollectionIdBundle {
                storage_ids: BTreeSet::new(),
                compute_ids,
            },
            compaction_window_ms,
        )
        .await;
    }

    /// Initialize the storage and compute read policies.
    ///
    /// This should be called only after a collection is created, and
    /// ideally very soon afterwards. The collection is otherwise initialized
    /// with a read policy that allows no compaction.
    async fn initialize_read_policies(
        &mut self,
        id_bundle: CollectionIdBundle,
        compaction_window_ms: Option<Timestamp>,
    ) {
        // We do compute first, and they may result in additional storage policy effects.
        for (compute_instance, compute_ids) in id_bundle.compute_ids.iter() {
            let mut compute_policy_updates = Vec::new();
            for id in compute_ids.iter() {
                let policy = match compaction_window_ms {
                    Some(time) => ReadPolicy::lag_writes_by(time),
                    None => ReadPolicy::ValidFrom(Antichain::from_elem(Timestamp::minimum())),
                };

                let mut read_capability: ReadCapability<_> = policy.into();

                if let Some(timeline) = self.get_timeline(*id) {
                    let TimelineState { read_holds, .. } =
                        self.ensure_timeline_state(timeline).await;
                    read_capability
                        .holds
                        .update_iter(Some((read_holds.time, 1)));
                    read_holds
                        .id_bundle
                        .compute_ids
                        .entry(*compute_instance)
                        .or_default()
                        .insert(*id);
                }

                self.read_capability.insert(*id, read_capability);
                compute_policy_updates.push((*id, self.read_capability[&id].policy()));
            }
            self.controller
                .compute_mut(*compute_instance)
                .unwrap()
                .set_read_policy(compute_policy_updates)
                .await
                .unwrap();
        }

        let mut storage_policy_updates = Vec::new();
        for id in id_bundle.storage_ids.iter() {
            let policy = match compaction_window_ms {
                Some(time) => ReadPolicy::lag_writes_by(time),
                None => ReadPolicy::ValidFrom(Antichain::from_elem(Timestamp::minimum())),
            };

            let mut read_capability: ReadCapability<_> = policy.into();

            if let Some(timeline) = self.get_timeline(*id) {
                let TimelineState { read_holds, .. } = self.ensure_timeline_state(timeline).await;
                read_capability
                    .holds
                    .update_iter(Some((read_holds.time, 1)));
                read_holds.id_bundle.storage_ids.insert(*id);
            }

            self.read_capability.insert(*id, read_capability);
            storage_policy_updates.push((*id, self.read_capability[&id].policy()));
        }
        self.controller
            .storage_mut()
            .set_read_policy(storage_policy_updates)
            .await
            .unwrap();
    }

    /// Ensures that a global timeline state exists for `timeline`.
    async fn ensure_timeline_state(&mut self, timeline: Timeline) -> &mut TimelineState<Timestamp> {
        if !self.global_timelines.contains_key(&timeline) {
            self.global_timelines.insert(
                timeline.clone(),
                TimelineState {
                    oracle: timeline::DurableTimestampOracle::new(
                        Timestamp::minimum(),
                        Timestamp::minimum,
                        *timeline::TIMESTAMP_PERSIST_INTERVAL,
                        |ts| self.catalog.persist_timestamp(&timeline, ts),
                    )
                    .await,
                    read_holds: ReadHolds::new(Timestamp::minimum()),
                },
            );
        }
        self.global_timelines
            .get_mut(&timeline)
            .expect("inserted above")
    }

    /// Initializes coordinator state based on the contained catalog. Must be
    /// called after creating the coordinator and before calling the
    /// `Coordinator::serve` method.
    #[tracing::instrument(level = "debug", skip_all)]
    async fn bootstrap(
        &mut self,
        mut builtin_table_updates: Vec<BuiltinTableUpdate>,
    ) -> Result<(), AdapterError> {
        for instance in self.catalog.compute_instances() {
            self.controller
                .create_instance(instance.id, instance.logging.clone())
                .await;
            for (replica_id, replica) in instance.replicas_by_id.clone() {
                let introspection_collections = replica
                    .config
                    .persisted_logs
                    .get_logs()
                    .iter()
                    .map(|(variant, id)| {
                        (
                            *id,
                            CollectionDescription {
                                desc: variant.desc(),
                                ingestion: None,
                                remote_addr: None,
                            },
                        )
                    })
                    .collect();

                // Create collections does not recreate existing collections, so it is safe to
                // always call it.
                self.controller
                    .storage_mut()
                    .create_collections(introspection_collections)
                    .await
                    .unwrap();

                self.controller
                    .add_replica_to_instance(instance.id, replica_id, replica.concrete_config)
                    .await
                    .unwrap();
            }
        }

        let mut entries: Vec<_> = self.catalog.entries().cloned().collect();
        // Topologically sort entries based on the used_by relationship
        entries.sort_unstable_by(|a, b| {
            use std::cmp::Ordering;
            if a.used_by().contains(&b.id()) {
                Ordering::Less
            } else if b.used_by().contains(&a.id()) {
                Ordering::Greater
            } else {
                Ordering::Equal
            }
        });

        let logs: HashSet<_> = BUILTINS::logs()
            .map(|log| self.catalog.resolve_builtin_log(log))
            .collect();

        // Capture identifiers that need to have their read holds relaxed once the bootstrap completes.
        let mut policies_to_set: CollectionIdBundle = Default::default();

        for entry in &entries {
            match entry.item() {
                // Currently catalog item rebuild assumes that sinks and
                // indexes are always built individually and does not store information
                // about how it was built. If we start building multiple sinks and/or indexes
                // using a single dataflow, we have to make sure the rebuild process re-runs
                // the same multiple-build dataflow.
                CatalogItem::Source(source) => {
                    // Re-announce the source description.
                    let mut ingestion = IngestionDescription {
                        desc: source.source_desc.clone(),
                        source_imports: BTreeMap::new(),
                        storage_metadata: (),
                        typ: source.desc.typ().clone(),
                    };

                    for id in entry.uses() {
                        if self.catalog.state().get_entry(id).source().is_some() {
                            ingestion.source_imports.insert(*id, ());
                        }
                    }

                    self.controller
                        .storage_mut()
                        .create_collections(vec![(
                            entry.id(),
                            CollectionDescription {
                                desc: source.desc.clone(),
                                ingestion: Some(ingestion),
                                remote_addr: source.remote_addr.clone(),
                                since: None,
                            },
                        )])
                        .await
                        .unwrap();

                    policies_to_set.storage_ids.insert(entry.id());
                }
                CatalogItem::Table(table) => {
                    let collection_desc = table.desc.clone().into();
                    self.controller
                        .storage_mut()
                        .create_collections(vec![(entry.id(), collection_desc)])
                        .await
                        .unwrap();

                    policies_to_set.storage_ids.insert(entry.id());
                }
                CatalogItem::Index(idx) => {
                    if logs.contains(&idx.on) {
                        policies_to_set
                            .compute_ids
                            .entry(idx.compute_instance)
                            .or_insert_with(BTreeSet::new)
                            .insert(entry.id());
                    } else {
                        let dataflow = self
                            .dataflow_builder(idx.compute_instance)
                            .build_index_dataflow(entry.id())?;
                        // What follows is morally equivalent to `self.ship_dataflow(df, idx.compute_instance)`,
                        // but we cannot call that as it will also downgrade the read hold on the index.
                        policies_to_set
                            .compute_ids
                            .entry(idx.compute_instance)
                            .or_insert_with(BTreeSet::new)
                            .extend(dataflow.export_ids());
                        let dataflow_plan =
                            vec![self.finalize_dataflow(dataflow, idx.compute_instance)];
                        self.controller
                            .compute_mut(idx.compute_instance)
                            .unwrap()
                            .create_dataflows(dataflow_plan)
                            .await
                            .unwrap();
                    }
                }
                CatalogItem::View(_) => (),
                CatalogItem::RecordedView(rview) => {
                    // Re-create the storage collection.
                    let collection_desc = rview.desc.clone().into();
                    self.controller
                        .storage_mut()
                        .create_collections(vec![(entry.id(), collection_desc)])
                        .await
                        .unwrap();

                    policies_to_set.storage_ids.insert(entry.id());

                    // Re-create the sink on the compute instance.
                    let id_bundle = self
                        .index_oracle(rview.compute_instance)
                        .sufficient_collections(&rview.depends_on);
                    let as_of = self.least_valid_read(&id_bundle);
                    let internal_view_id = self.allocate_transient_id()?;
                    let df = self
                        .dataflow_builder(rview.compute_instance)
                        .build_recorded_view_dataflow(entry.id(), as_of, internal_view_id)?;
                    self.ship_dataflow(df, rview.compute_instance).await;
                }
                CatalogItem::Sink(sink) => {
                    // Re-create the sink on the compute instance.
                    let builder = match &sink.connection {
                        SinkConnectionState::Pending(builder) => builder,
                        SinkConnectionState::Ready(_) => {
                            panic!("sink already initialized during catalog boot")
                        }
                    };
                    let connection = sink_connection::build(
                        builder.clone(),
                        entry.id(),
                        self.connection_context.clone(),
                    )
                    .await
                    .with_context(|| format!("recreating sink {}", entry.name()))?;
                    // `builtin_table_updates` is the desired state of the system tables. However,
                    // it already contains a (cur_sink, +1) entry from [`Catalog::open`]. The line
                    // below this will negate that entry with a (cur_sink, -1) entry. The
                    // `handle_sink_connection_ready` call will delete the current sink, create a
                    // new sink, and send the following appends to STORAGE: (cur_sink, -1),
                    // (new_sink, +1). Then we add a (new_sink, +1) entry to
                    // `builtin_table_updates`.
                    builtin_table_updates.extend(self.catalog.pack_item_update(entry.id(), -1));
                    self.handle_sink_connection_ready(
                        entry.id(),
                        entry.oid(),
                        connection,
                        // The sink should be established on a specific compute instance.
                        sink.compute_instance,
                        None,
                    )
                    .await?;
                    builtin_table_updates.extend(self.catalog.pack_item_update(entry.id(), 1));
                }
                // Nothing to do for these cases
                CatalogItem::Log(_)
                | CatalogItem::Type(_)
                | CatalogItem::Func(_)
                | CatalogItem::Secret(_)
                | CatalogItem::Connection(_) => {}
            }
        }

        // Having installed all entries, creating all constraints, we can now relax read policies.
        self.initialize_read_policies(policies_to_set, DEFAULT_LOGICAL_COMPACTION_WINDOW_MS)
            .await;

        // Announce primary and foreign key relationships.
        let mz_view_keys = self.catalog.resolve_builtin_table(&MZ_VIEW_KEYS);
        for log in BUILTINS::logs() {
            let log_id = &self.catalog.resolve_builtin_log(log).to_string();
            builtin_table_updates.extend(
                log.variant
                    .desc()
                    .typ()
                    .keys
                    .iter()
                    .enumerate()
                    .flat_map(move |(index, key)| {
                        key.iter().map(move |k| {
                            let row = Row::pack_slice(&[
                                Datum::String(log_id),
                                Datum::Int64(*k as i64),
                                Datum::Int64(index as i64),
                            ]);
                            BuiltinTableUpdate {
                                id: mz_view_keys,
                                row,
                                diff: 1,
                            }
                        })
                    }),
            );

            let mz_foreign_keys = self.catalog.resolve_builtin_table(&MZ_VIEW_FOREIGN_KEYS);
            builtin_table_updates.extend(
                log.variant.foreign_keys().into_iter().enumerate().flat_map(
                    |(index, (parent, pairs))| {
                        let parent_log =
                            BUILTINS::logs().find(|src| src.variant == parent).unwrap();
                        let parent_id = self.catalog.resolve_builtin_log(parent_log).to_string();
                        pairs.into_iter().map(move |(c, p)| {
                            let row = Row::pack_slice(&[
                                Datum::String(&log_id),
                                Datum::Int64(c as i64),
                                Datum::String(&parent_id),
                                Datum::Int64(p as i64),
                                Datum::Int64(index as i64),
                            ]);
                            BuiltinTableUpdate {
                                id: mz_foreign_keys,
                                row,
                                diff: 1,
                            }
                        })
                    },
                ),
            )
        }

        // Advance all tables to the current timestamp
        let WriteTimestamp {
            timestamp: _,
            advance_to,
        } = self.get_and_step_local_write_ts().await;
        let appends = entries
            .iter()
            .filter(|entry| entry.is_table())
            .map(|entry| (entry.id(), Vec::new(), advance_to))
            .collect();
        self.controller.storage_mut().append(appends).await.unwrap();

        // Add builtin table updates the clear the contents of all system tables
        let read_ts = self.get_local_read_ts();
        for system_table in entries
            .iter()
            .filter(|entry| entry.is_table() && entry.id().is_system())
        {
            let current_contents = self
                .controller
                .storage_mut()
                .snapshot(system_table.id(), read_ts)
                .await
                .unwrap();
            let retractions = current_contents
                .into_iter()
                .map(|(row, diff)| BuiltinTableUpdate {
                    id: system_table.id(),
                    row,
                    diff: diff.neg(),
                });
            builtin_table_updates.extend(retractions);
        }

        self.send_builtin_table_updates(builtin_table_updates).await;

        Ok(())
    }

    /// Serves the coordinator, receiving commands from users over `cmd_rx`
    /// and feedback from dataflow workers over `feedback_rx`.
    ///
    /// You must call `bootstrap` before calling this method.
    async fn serve(
        mut self,
        mut internal_cmd_rx: mpsc::UnboundedReceiver<Message>,
        mut cmd_rx: mpsc::UnboundedReceiver<Command>,
    ) {
        // For the realtime timeline, an explicit SELECT or INSERT on a table will bump the
        // table's timestamps, but there are cases where timestamps are not bumped but
        // we expect the closed timestamps to advance (`AS OF X`, TAILing views over
        // RT sources and tables). To address these, spawn a task that forces table
        // timestamps to close on a regular interval. This roughly tracks the behavior
        // of realtime sources that close off timestamps on an interval.
        //
        // For non-realtime timelines, nothing pushes the timestamps forward, so we must do
        // it manually.
        let mut advance_timelines_interval =
            tokio::time::interval(self.catalog.config().timestamp_frequency);
        // Watcher that listens for and reports compute service status changes.
        let mut compute_events = self.controller.watch_compute_services();

        loop {
            // Before adding a branch to this select loop, please ensure that the branch is
            // cancellation safe and add a comment explaining why. You can refer here for more
            // info: https://docs.rs/tokio/latest/tokio/macro.select.html#cancellation-safety
            let msg = select! {
                // Order matters here. We want to process internal commands
                // before processing external commands.
                biased;

                // `recv()` on `UnboundedReceiver` is cancel-safe:
                // https://docs.rs/tokio/1.8.0/tokio/sync/mpsc/struct.UnboundedReceiver.html#cancel-safety
                Some(m) = internal_cmd_rx.recv() => m,
                // `next()` on any stream is cancel-safe:
                // https://docs.rs/tokio-stream/0.1.9/tokio_stream/trait.StreamExt.html#cancel-safety
                Some(event) = compute_events.next() => Message::ComputeInstanceStatus(event),
                // See [`mz_controller::Controller::Controller::ready`] for notes
                // on why this is cancel-safe.
                () = self.controller.ready() => {
                    Message::ControllerReady
                }
                // `recv()` on `UnboundedReceiver` is cancellation safe:
                // https://docs.rs/tokio/1.8.0/tokio/sync/mpsc/struct.UnboundedReceiver.html#cancel-safety
                m = cmd_rx.recv() => match m {
                    None => break,
                    Some(m) => Message::Command(m),
                },
                // `tick()` on `Interval` is cancel-safe:
                // https://docs.rs/tokio/1.19.2/tokio/time/struct.Interval.html#cancel-safety
                _ = advance_timelines_interval.tick() => Message::AdvanceTimelines,

                // At the lowest priority, process table advancements. This is a blocking
                // HashMap instead of a channel so that we can delay the determination of
                // which table to advance until we know we can process it. In the event of
                // very high traffic where a second AdvanceLocalInputs message occurs before
                // advance_tables is fully emptied, this allows us to replace an old request
                // with a new one, avoiding duplication of work, which wouldn't be possible if
                // we had already sent all AdvanceLocalInput messages on a channel.
                // See [`AdvanceTables::recv`] for notes on why this is cancel-safe.
                inputs = self.advance_tables.recv() => {
                    Message::AdvanceLocalInput(inputs)
                },
            };

            // All message processing functions trace. Start a parent span for them to make
            // it easy to find slow messages.
            let span = span!(Level::DEBUG, "coordinator message processing");
            let _enter = span.enter();

            match msg {
                Message::Command(cmd) => self.message_command(cmd).await,
                Message::ControllerReady => {
                    if let Some(m) = self.controller.process().await.unwrap() {
                        self.message_controller(m).await
                    }
                }
                Message::CreateSourceStatementReady(ready) => {
                    self.message_create_source_statement_ready(ready).await
                }
                Message::SinkConnectionReady(ready) => {
                    self.message_sink_connection_ready(ready).await
                }
                Message::WriteLockGrant(write_lock_guard) => {
                    // It's possible to have more incoming write lock grants
                    // than pending writes because of cancellations.
                    if let Some(ready) = self.write_lock_wait_group.pop_front() {
                        match ready {
                            Deferred::Plan(mut ready) => {
                                ready.session.grant_write_lock(write_lock_guard);
                                // Write statements never need to track catalog
                                // dependencies.
                                let depends_on = vec![];
                                self.sequence_plan(ready.tx, ready.session, ready.plan, depends_on)
                                    .await;
                            }
                            Deferred::GroupCommit => self.group_commit().await,
                        }
                    }
                    // N.B. if no deferred plans, write lock is released by drop
                    // here.
                }
                Message::SendDiffs(diffs) => self.message_send_diffs(diffs),
                Message::AdvanceTimelines => {
                    self.message_advance_timelines().await;
                }
                Message::AdvanceLocalInput(inputs) => {
                    self.advance_local_input(inputs).await;
                }
                Message::GroupCommit => {
                    self.try_group_commit().await;
                }
                Message::ComputeInstanceStatus(status) => {
                    self.message_compute_instance_status(status).await
                }
                // Processing this message DOES NOT send a response to the client;
                // in any situation where you use it, you must also have a code
                // path that responds to the client (e.g. reporting an error).
                Message::RemovePendingPeeks { conn_id } => {
                    self.remove_pending_peeks(conn_id).await;
                }
            }

            if let Some(timestamp) = self.get_local_timestamp_oracle_mut().should_advance_to() {
                self.advance_local_inputs(timestamp).await;
            }
        }
    }

    // Enqueue requests to advance all local inputs (tables) to the current wall
    // clock or at least a time greater than any previous table read (if wall
    // clock has gone backward). These are not processed in a single append call
    // because they currently processed serially by persist. In order to allow
    // other coordinator messages to be processed (like user queries), split up the
    // processing of this work.
    async fn advance_local_inputs(&mut self, advance_to: mz_repr::Timestamp) {
        self.advance_tables.insert(
            advance_to,
            self.catalog
                .entries()
                .filter_map(|e| if e.is_table() { Some(e.id()) } else { None }),
        );
    }

    // Advance a local input (table). This downgrades the capabilitiy of a table,
    // which means that it can no longer produce new data before this timestamp.
    #[tracing::instrument(level = "debug", skip_all, fields(num_tables = inputs.ids.len()))]
    async fn advance_local_input(&mut self, inputs: AdvanceLocalInput<mz_repr::Timestamp>) {
        // We split up table advancement into batches of requests so that user queries
        // are not blocked waiting for this periodic work to complete. MAX_WAIT is the
        // maximum amount of time we are willing to block user queries for. We could
        // process tables one at a time, but that increases the overall processing time
        // because we miss out on batching the requests to the postgres server. To
        // balance these two goals (not blocking user queries, minimizing time to
        // advance tables), we record how long a batch takes to process, and will
        // adjust the size of the next batch up or down based on the response time.
        //
        // On one extreme, should we ever be able to advance all tables in less time
        // than MAX_WAIT (probably due to connection pools or other actual parallelism
        // on the persist side), great, we've minimized the total processing time
        // without blocking user queries for more than our target. On the other extreme
        // where we can only process one table at a time (probably due to the postgres
        // server being over used or some other cloud/network slowdown inbetween), the
        // AdvanceTables struct will gracefully attempt to close tables in a bounded
        // and fair manner.
        const MAX_WAIT: Duration = Duration::from_millis(50);
        // Advancement that occurs within WINDOW from MAX_WAIT is fine, and won't
        // change the batch size.
        const WINDOW: Duration = Duration::from_millis(10);
        let start = Instant::now();
        let storage = self.controller.storage();
        let appends = inputs
            .ids
            .into_iter()
            .filter_map(|id| {
                if self.catalog.try_get_entry(&id).is_none()
                    || !storage
                        .collection(id)
                        .unwrap()
                        .write_frontier
                        .less_than(&inputs.advance_to)
                {
                    // Filter out tables that were dropped while waiting for advancement.
                    // Filter out tables whose upper is already advanced. This is not needed for
                    // correctness (advance_to and write_frontier should be equal here), just
                    // performance, as it's a no-op.
                    None
                } else {
                    Some((id, vec![], inputs.advance_to))
                }
            })
            .collect::<Vec<_>>();
        let num_updates = appends.len();
        self.controller.storage_mut().append(appends).await.unwrap();
        let elapsed = start.elapsed();
        if elapsed > (MAX_WAIT + WINDOW) {
            self.advance_tables.decrease_batch();
        } else if elapsed < (MAX_WAIT - WINDOW) && num_updates == self.advance_tables.batch_size {
            // Only increase the batch size if it completed under the window and the batch
            // was full.
            self.advance_tables.increase_batch();
        }
    }

    /// Attempts to commit all pending write transactions in a group commit. If the timestamp
    /// chosen for the writes is not ahead of `now()`, then we can execute and commit the writes
    /// immediately. Otherwise we must wait for `now()` to advance past the timestamp chosen for the
    /// writes.
    #[tracing::instrument(level = "trace", skip(self))]
    async fn try_group_commit(&mut self) {
        if self.pending_writes.is_empty() {
            return;
        }

        // If we need to sleep below, then it's possible that some DDL may execute while we sleep.
        // In that case, the DDL will use some timestamp greater than or equal to the time that we
        // peeked, closing the peeked time and making it invalid for future writes. Therefore, we
        // must get a new valid timestamp everytime this method is called.
        // In the future we should include DDL in group commits, to avoid this issue. Then
        // `self.peek_local_write_ts()` can be removed. Instead we can call
        // `self.get_and_step_local_write_ts()` and safely use that value once we wake up.
        let timestamp = self.peek_local_ts();
        let now = (self.catalog.config().now)();
        if timestamp > now {
            // Cap retry time to 1s. In cases where the system clock has retreated by
            // some large amount of time, this prevents against then waiting for that
            // large amount of time in case the system clock then advances back to near
            // what it was.
            let remaining_ms = std::cmp::min(timestamp.saturating_sub(now), 1_000);
            let internal_cmd_tx = self.internal_cmd_tx.clone();
            task::spawn(|| "group_commit", async move {
                tokio::time::sleep(Duration::from_millis(remaining_ms)).await;
                internal_cmd_tx
                    .send(Message::GroupCommit)
                    .expect("sending to internal_cmd_tx cannot fail");
            });
        } else if self
            .pending_writes
            .iter()
            .any(|pending_write| pending_write.has_write_lock())
        {
            // If some transaction already holds the write lock, then we can execute a group
            // commit.
            self.group_commit().await;
        } else if let Ok(_guard) = Arc::clone(&self.write_lock).try_lock_owned() {
            // If no transaction holds the write lock, then we need to acquire it.
            self.group_commit().await;
        } else {
            // If some running transaction already holds the write lock, then one of the
            // following things will happen:
            //   1. The transaction will submit a write which will transfer the
            //      ownership of the lock to group commit and trigger another group
            //      group commit.
            //   2. The transaction will complete without submitting a write (abort,
            //      empty writes, etc) which will drop the lock. The deferred group
            //      commit will then acquire the lock and execute a group commit.
            self.defer_write(Deferred::GroupCommit);
        }
    }

    /// Commits all pending write transactions at the same timestamp. All pending writes will be
    /// combined into a single Append command and sent to STORAGE as a single batch. All writes will
    /// happen at the same timestamp and all involved tables will be advanced to some timestamp
    /// larger than the timestamp of the write.
    #[tracing::instrument(level = "debug", skip_all)]
    async fn group_commit(&mut self) {
        if self.pending_writes.is_empty() {
            return;
        }

        // The value returned here still might be ahead of `now()` if `now()` has gone backwards at
        // any point during this method. We will still commit the write without waiting for `now()`
        // to advance. This is ok because the next batch of writes will trigger the wait loop in
        // `try_group_commit()` if `now()` hasn't advanced past the global timeline, preventing
        // an unbounded advancin of the global timeline ahead of `now()`.
        let WriteTimestamp {
            timestamp,
            advance_to,
        } = self.get_and_step_local_write_ts().await;
        let mut appends: HashMap<GlobalId, Vec<Update<Timestamp>>> =
            HashMap::with_capacity(self.pending_writes.len());
        let mut responses = Vec::with_capacity(self.pending_writes.len());
        for PendingWriteTxn {
            writes,
            client_transmitter,
            response,
            session,
            action,
            write_lock_guard: _,
        } in self.pending_writes.drain(..)
        {
            for WriteOp { id, rows } in writes {
                // If the table that some write was targeting has been deleted while the write was
                // waiting, then the write will be ignored and we respond to the client that the
                // write was successful. This is only possible if the write and the delete were
                // concurrent. Therefore, we are free to order the write before the delete without
                // violating any consistency guarantees.
                if self.catalog.try_get_entry(&id).is_some() {
                    let updates = rows
                        .into_iter()
                        .map(|(row, diff)| Update {
                            row,
                            diff,
                            timestamp,
                        })
                        .collect::<Vec<_>>();
                    appends.entry(id).or_default().extend(updates);
                }
            }
            responses.push((client_transmitter, response, session, action));
        }
        let appends = appends
            .into_iter()
            .map(|(id, updates)| (id, updates, advance_to))
            .collect();
        self.controller.storage_mut().append(appends).await.unwrap();
        for (client_transmitter, response, mut session, action) in responses {
            session.vars_mut().end_transaction(action);
            client_transmitter.send(response, session);
        }
    }

    /// Submit a write to be executed during the next group commit.
    fn submit_write(&mut self, pending_write_txn: PendingWriteTxn) {
        self.internal_cmd_tx
            .send(Message::GroupCommit)
            .expect("sending to internal_cmd_tx cannot fail");
        self.pending_writes.push(pending_write_txn);
    }

    #[tracing::instrument(level = "debug", skip_all)]
    async fn message_controller(&mut self, message: ControllerResponse) {
        event!(Level::TRACE, message = format!("{:?}", message));
        match message {
            ControllerResponse::PeekResponse(uuid, response, otel_ctx) => {
                // We expect exactly one peek response, which we forward. Then we clean up the
                // peek's state in the coordinator.
                if let Some(PendingPeek {
                    sender: rows_tx,
                    conn_id,
                }) = self.pending_peeks.remove(&uuid)
                {
                    otel_ctx.attach_as_parent();
                    // Peek cancellations are best effort, so we might still
                    // receive a response, even though the recipient is gone.
                    let _ = rows_tx.send(response);
                    if let Some(uuids) = self.client_pending_peeks.get_mut(&conn_id) {
                        uuids.remove(&uuid);
                        if uuids.is_empty() {
                            self.client_pending_peeks.remove(&conn_id);
                        }
                    }
                }
                // Cancellation may cause us to receive responses for peeks no
                // longer in `self.pending_peeks`, so we quietly ignore them.
            }
            ControllerResponse::TailResponse(sink_id, response) => {
                // We use an `if let` here because the peek could have been canceled already.
                // We can also potentially receive multiple `Complete` responses, followed by
                // a `Dropped` response.
                if let Some(pending_tail) = self.pending_tails.get_mut(&sink_id) {
                    let remove = pending_tail.process_response(response);
                    if remove {
                        self.pending_tails.remove(&sink_id);
                    }
                }
            }
            ControllerResponse::ComputeReplicaHeartbeat(replica_id, when) => {
                let replica_status_granularity = chrono::Duration::seconds(60);
                let when_coarsened = when
                    .duration_trunc(replica_status_granularity)
                    .expect("Time coarsening should not fail");
                let new = ReplicaMetadata {
                    last_heartbeat: when_coarsened,
                };
                let old = match self
                    .transient_replica_metadata
                    .insert(replica_id, Some(new.clone()))
                {
                    None => None,
                    // `None` is the tombstone for a removed replica
                    Some(None) => return,
                    Some(Some(md)) => Some(md),
                };

                if old.as_ref() != Some(&new) {
                    let retraction = old.map(|old| {
                        self.catalog
                            .state()
                            .pack_replica_heartbeat_update(replica_id, old, -1)
                    });
                    let insertion = self
                        .catalog
                        .state()
                        .pack_replica_heartbeat_update(replica_id, new, 1);
                    let updates = if let Some(retraction) = retraction {
                        vec![retraction, insertion]
                    } else {
                        vec![insertion]
                    };
                    self.send_builtin_table_updates(updates).await;
                }
            }
        }
    }

    #[tracing::instrument(level = "debug", skip(self, tx, session))]
    async fn message_create_source_statement_ready(
        &mut self,
        CreateSourceStatementReady {
            mut session,
            tx,
            result,
            params,
            depends_on,
            original_stmt,
        }: CreateSourceStatementReady,
    ) {
        let stmt = match result {
            Ok(stmt) => stmt,
            Err(e) => return tx.send(Err(e), session),
        };

        // Ensure that all dependencies still exist after purification, as a
        // `DROP CONNECTION` may have sneaked in. If any have gone missing, we
        // repurify the original statement. This will either produce a nice
        // "unknown connector" error, or pick up a new connector that has
        // replaced the dropped connector.
        //
        // WARNING: If we support `ALTER CONNECTION`, we'll need to also check
        // for connectors that were altered while we were purifying.
        if !depends_on
            .iter()
            .all(|id| self.catalog.try_get_entry(id).is_some())
        {
            self.handle_execute_inner(original_stmt, params, session, tx)
                .await;
            return;
        }

        let plan = match self
            .handle_statement(&mut session, Statement::CreateSource(stmt), &params)
            .await
        {
            Ok(Plan::CreateSource(plan)) => plan,
            Ok(_) => unreachable!("planning CREATE SOURCE must result in a Plan::CreateSource"),
            Err(e) => return tx.send(Err(e), session),
        };

        let result = self
            .sequence_create_source(&mut session, plan, depends_on)
            .await;
        tx.send(result, session);
    }

    #[tracing::instrument(level = "debug", skip(self, tx, session))]
    async fn message_sink_connection_ready(
        &mut self,
        SinkConnectionReady {
            session,
            tx,
            id,
            oid,
            result,
            compute_instance,
        }: SinkConnectionReady,
    ) {
        match result {
            Ok(connection) => {
                // NOTE: we must not fail from here on out. We have a
                // connection, which means there is external state (like
                // a Kafka topic) that's been created on our behalf. If
                // we fail now, we'll leak that external state.
                if self.catalog.try_get_entry(&id).is_some() {
                    // TODO(benesch): this `expect` here is possibly scary, but
                    // no better solution presents itself. Possibly sinks should
                    // have an error bit, and an error here would set the error
                    // bit on the sink.
                    self.handle_sink_connection_ready(
                        id,
                        oid,
                        connection,
                        compute_instance,
                        Some(&session),
                    )
                    .await
                    .expect("sinks should be validated by sequence_create_sink");
                } else {
                    // Another session dropped the sink while we were
                    // creating the connection. Report to the client that
                    // we created the sink, because from their
                    // perspective we did, as there is state (e.g. a
                    // Kafka topic) they need to clean up.
                }
                tx.send(Ok(ExecuteResponse::CreatedSink { existed: false }), session);
            }
            Err(e) => {
                // Drop the placeholder sink if still present.
                if self.catalog.try_get_entry(&id).is_some() {
                    self.catalog_transact(Some(&session), vec![catalog::Op::DropItem(id)], |_| {
                        Ok(())
                    })
                    .await
                    .expect("deleting placeholder sink cannot fail");
                } else {
                    // Another session may have dropped the placeholder sink while we were
                    // attempting to create the connection, in which case we don't need to do
                    // anything.
                }
                tx.send(Err(e), session);
            }
        }
    }

    #[tracing::instrument(level = "debug", skip_all, fields(id, kind))]
    fn message_send_diffs(
        &mut self,
        SendDiffs {
            mut session,
            tx,
            id,
            diffs,
            kind,
            returning,
        }: SendDiffs,
    ) {
        event!(Level::TRACE, diffs = format!("{:?}", diffs));
        match diffs {
            Ok(diffs) => {
                tx.send(
                    self.sequence_send_diffs(
                        &mut session,
                        SendDiffsPlan {
                            id,
                            updates: diffs,
                            kind,
                            returning,
                        },
                    ),
                    session,
                );
            }
            Err(e) => {
                tx.send(Err(e), session);
            }
        }
    }

    #[tracing::instrument(level = "debug", skip(self))]
    async fn message_advance_timelines(&mut self) {
        // Convince the coordinator it needs to open a new timestamp
        // and advance inputs.
        // Fast forwarding puts the `TimestampOracle` in write mode,
        // which means the next read may have to wait for table
        // advancements. To prevent this we explicitly put
        // the `TimestampOracle` in read mode. Writes will always
        // advance a table no matter what mode the `TimestampOracle`
        // is in. We step back the value of `now()` so that the
        // next write can happen at `now()` and not a value above
        // `now()`
        let global_timelines = std::mem::take(&mut self.global_timelines);
        for (
            timeline,
            TimelineState {
                mut oracle,
                read_holds,
            },
        ) in global_timelines
        {
            let now = if timeline == Timeline::EpochMilliseconds {
                let now = self.now();
                now.step_back().unwrap_or(now)
            } else {
                // For non realtime sources, we define now as the largest timestamp, not in
                // advance of any object's upper. This is the largest timestamp that is closed
                // to writes.
                let id_bundle = self.ids_in_timeline(&timeline);
                self.largest_not_in_advance_of_upper(&id_bundle)
            };
            oracle
                .fast_forward(now, |ts| self.catalog.persist_timestamp(&timeline, ts))
                .await;
            let read_ts = oracle.read_ts();
            let read_holds = self.update_read_hold(read_holds, read_ts).await;
            self.global_timelines
                .insert(timeline, TimelineState { oracle, read_holds });
        }
    }

    fn ids_in_timeline(&self, timeline: &Timeline) -> CollectionIdBundle {
        let mut id_bundle = CollectionIdBundle::default();
        for entry in self.catalog.entries() {
            if let Some(entry_timeline) = self.get_timeline(entry.id()) {
                if timeline == &entry_timeline {
                    match entry.item() {
                        CatalogItem::Table(_)
                        | CatalogItem::Source(_)
                        | CatalogItem::RecordedView(_) => {
                            id_bundle.storage_ids.insert(entry.id());
                        }
                        CatalogItem::Index(index) => {
                            id_bundle
                                .compute_ids
                                .entry(index.compute_instance)
                                .or_default()
                                .insert(entry.id());
                        }
                        CatalogItem::View(_)
                        | CatalogItem::Sink(_)
                        | CatalogItem::Type(_)
                        | CatalogItem::Func(_)
                        | CatalogItem::Secret(_)
                        | CatalogItem::Connection(_)
                        | CatalogItem::Log(_) => {}
                    }
                }
            }
        }
        id_bundle
    }

    /// Remove all pending peeks that were initiated by `conn_id`.
    #[tracing::instrument(level = "debug", skip(self))]
    async fn remove_pending_peeks(&mut self, conn_id: u32) -> Vec<PendingPeek> {
        // The peek is present on some specific compute instance.
        // Allow dataflow to cancel any pending peeks.
        if let Some(uuids) = self.client_pending_peeks.remove(&conn_id) {
            let mut inverse: BTreeMap<ComputeInstanceId, BTreeSet<Uuid>> = Default::default();
            for (uuid, compute_instance) in &uuids {
                inverse.entry(*compute_instance).or_default().insert(*uuid);
            }
            for (compute_instance, uuids) in inverse {
                self.controller
                    .compute_mut(compute_instance)
                    .unwrap()
                    .cancel_peeks(&uuids)
                    .await
                    .unwrap();
            }

            uuids
                .iter()
                .filter_map(|(uuid, _)| self.pending_peeks.remove(uuid))
                .collect()
        } else {
            Vec::new()
        }
    }

    #[tracing::instrument(level = "debug", skip_all)]
    async fn message_command(&mut self, cmd: Command) {
        event!(Level::TRACE, cmd = format!("{:?}", cmd));
        match cmd {
            Command::Startup {
                session,
                create_user_if_not_exists,
                cancel_tx,
                tx,
            } => {
                if let Err(e) = self
                    .catalog
                    .create_temporary_schema(session.conn_id())
                    .await
                {
                    let _ = tx.send(Response {
                        result: Err(e.into()),
                        session,
                    });
                    return;
                }

                if self
                    .catalog
                    .for_session(&session)
                    .resolve_role(session.user())
                    .is_err()
                {
                    if !create_user_if_not_exists {
                        let _ = tx.send(Response {
                            result: Err(AdapterError::UnknownLoginRole(session.user().into())),
                            session,
                        });
                        return;
                    }
                    let plan = CreateRolePlan {
                        name: session.user().to_string(),
                    };
                    if let Err(err) = self.sequence_create_role(&session, plan).await {
                        let _ = tx.send(Response {
                            result: Err(err),
                            session,
                        });
                        return;
                    }
                }

                let mut messages = vec![];
                let catalog = self.catalog.for_session(&session);
                if catalog.active_database().is_none() {
                    messages.push(StartupMessage::UnknownSessionDatabase(
                        session.vars().database().into(),
                    ));
                }

                let secret_key = rand::thread_rng().gen();

                self.active_conns.insert(
                    session.conn_id(),
                    ConnMeta {
                        cancel_tx,
                        secret_key,
                    },
                );

                ClientTransmitter::new(tx, self.internal_cmd_tx.clone()).send(
                    Ok(StartupResponse {
                        messages,
                        secret_key,
                    }),
                    session,
                )
            }

            Command::Execute {
                portal_name,
                session,
                tx,
                span,
            } => {
                let tx = ClientTransmitter::new(tx, self.internal_cmd_tx.clone());

                let span = tracing::debug_span!(parent: &span, "message_command (execute)");
                self.handle_execute(portal_name, session, tx)
                    .instrument(span)
                    .await;
            }

            Command::Declare {
                name,
                stmt,
                param_types,
                mut session,
                tx,
            } => {
                let result = self.handle_declare(&mut session, name, stmt, param_types);
                let _ = tx.send(Response { result, session });
            }

            Command::Describe {
                name,
                stmt,
                param_types,
                mut session,
                tx,
            } => {
                let result = self.handle_describe(&mut session, name, stmt, param_types);
                let _ = tx.send(Response { result, session });
            }

            Command::CancelRequest {
                conn_id,
                secret_key,
            } => {
                self.handle_cancel(conn_id, secret_key).await;
            }

            Command::DumpCatalog { session, tx } => {
                // TODO(benesch): when we have RBAC, dumping the catalog should
                // require superuser permissions.

                let _ = tx.send(Response {
                    result: Ok(self.catalog.dump()),
                    session,
                });
            }

            Command::CopyRows {
                id,
                columns,
                rows,
                mut session,
                tx,
            } => {
                let result = self.sequence_copy_rows(&mut session, id, columns, rows);
                let _ = tx.send(Response { result, session });
            }

            Command::Terminate { mut session } => {
                self.handle_terminate(&mut session).await;
            }

            Command::StartTransaction {
                implicit,
                session,
                tx,
            } => {
                let now = self.now_datetime();
                let session = match implicit {
                    None => session.start_transaction(now, None),
                    Some(stmts) => session.start_transaction_implicit(now, stmts),
                };
                let _ = tx.send(Response {
                    result: Ok(()),
                    session,
                });
            }

            Command::Commit {
                action,
                session,
                tx,
            } => {
                let tx = ClientTransmitter::new(tx, self.internal_cmd_tx.clone());
                self.sequence_end_transaction(tx, session, action).await;
            }

            Command::VerifyPreparedStatement {
                name,
                mut session,
                tx,
            } => {
                let result = self.verify_prepared_statement(&mut session, &name);
                let _ = tx.send(Response { result, session });
            }
        }
    }

    #[tracing::instrument(level = "debug", skip_all)]
    async fn message_compute_instance_status(&mut self, event: ComputeInstanceEvent) {
        event!(Level::TRACE, event = format!("{:?}", event));
        self.catalog_transact(
            None,
            vec![catalog::Op::UpdateComputeInstanceStatus { event }],
            |_| Ok(()),
        )
        .await
        .expect("updating compute instance status cannot fail");
    }

    async fn handle_statement(
        &mut self,
        session: &mut Session,
        stmt: mz_sql::ast::Statement<Aug>,
        params: &mz_sql::plan::Params,
    ) -> Result<mz_sql::plan::Plan, AdapterError> {
        let pcx = session.pcx();
        let plan =
            mz_sql::plan::plan(Some(&pcx), &self.catalog.for_session(session), stmt, params)?;
        Ok(plan)
    }

    fn handle_declare(
        &self,
        session: &mut Session,
        name: String,
        stmt: Statement<Raw>,
        param_types: Vec<Option<ScalarType>>,
    ) -> Result<(), AdapterError> {
        let desc = describe(&self.catalog, stmt.clone(), &param_types, session)?;
        let params = vec![];
        let result_formats = vec![mz_pgrepr::Format::Text; desc.arity()];
        session.set_portal(
            name,
            desc,
            Some(stmt),
            params,
            result_formats,
            self.catalog.transient_revision(),
        )?;
        Ok(())
    }

    fn handle_describe(
        &self,
        session: &mut Session,
        name: String,
        stmt: Option<Statement<Raw>>,
        param_types: Vec<Option<ScalarType>>,
    ) -> Result<(), AdapterError> {
        let desc = self.describe(session, stmt.clone(), param_types)?;
        session.set_prepared_statement(
            name,
            PreparedStatement::new(stmt, desc, self.catalog.transient_revision()),
        );
        Ok(())
    }

    fn describe(
        &self,
        session: &Session,
        stmt: Option<Statement<Raw>>,
        param_types: Vec<Option<ScalarType>>,
    ) -> Result<StatementDesc, AdapterError> {
        if let Some(stmt) = stmt {
            describe(&self.catalog, stmt, &param_types, session)
        } else {
            Ok(StatementDesc::new(None))
        }
    }

    /// Verify a prepared statement is still valid.
    fn verify_prepared_statement(
        &self,
        session: &mut Session,
        name: &str,
    ) -> Result<(), AdapterError> {
        let ps = match session.get_prepared_statement_unverified(&name) {
            Some(ps) => ps,
            None => return Err(AdapterError::UnknownPreparedStatement(name.to_string())),
        };
        if let Some(revision) =
            self.verify_statement_revision(session, ps.sql(), ps.desc(), ps.catalog_revision)?
        {
            let ps = session
                .get_prepared_statement_mut_unverified(name)
                .expect("known to exist");
            ps.catalog_revision = revision;
        }

        Ok(())
    }

    /// Verify a portal is still valid.
    fn verify_portal(&self, session: &mut Session, name: &str) -> Result<(), AdapterError> {
        let portal = match session.get_portal_unverified(&name) {
            Some(portal) => portal,
            None => return Err(AdapterError::UnknownCursor(name.to_string())),
        };
        if let Some(revision) = self.verify_statement_revision(
            &session,
            portal.stmt.as_ref(),
            &portal.desc,
            portal.catalog_revision,
        )? {
            let portal = session
                .get_portal_unverified_mut(&name)
                .expect("known to exist");
            portal.catalog_revision = revision;
        }
        Ok(())
    }

    fn verify_statement_revision(
        &self,
        session: &Session,
        stmt: Option<&Statement<Raw>>,
        desc: &StatementDesc,
        catalog_revision: u64,
    ) -> Result<Option<u64>, AdapterError> {
        let current_revision = self.catalog.transient_revision();
        if catalog_revision != current_revision {
            let current_desc = self.describe(
                session,
                stmt.cloned(),
                desc.param_types.iter().map(|ty| Some(ty.clone())).collect(),
            )?;
            if &current_desc != desc {
                Err(AdapterError::ChangedPlan)
            } else {
                Ok(Some(current_revision))
            }
        } else {
            Ok(None)
        }
    }

    /// Handles an execute command.
    #[tracing::instrument(level = "debug", skip_all)]
    async fn handle_execute(
        &mut self,
        portal_name: String,
        mut session: Session,
        tx: ClientTransmitter<ExecuteResponse>,
    ) {
        if let Err(err) = self.verify_portal(&mut session, &portal_name) {
            return tx.send(Err(err), session);
        }

        let portal = session
            .get_portal_unverified(&portal_name)
            .expect("known to exist");

        let stmt = match &portal.stmt {
            Some(stmt) => stmt.clone(),
            None => return tx.send(Ok(ExecuteResponse::EmptyQuery), session),
        };
        let params = portal.parameters.clone();
        self.handle_execute_inner(stmt, params, session, tx).await
    }

    #[tracing::instrument(level = "trace", skip(self, tx, session))]
    async fn handle_execute_inner(
        &mut self,
        stmt: Statement<Raw>,
        params: Params,
        mut session: Session,
        tx: ClientTransmitter<ExecuteResponse>,
    ) {
        // Verify that this statement type can be executed in the current
        // transaction state.
        match session.transaction() {
            // By this point we should be in a running transaction.
            TransactionStatus::Default => unreachable!(),

            // Started is almost always safe (started means there's a single statement
            // being executed). Failed transactions have already been checked in pgwire for
            // a safe statement (COMMIT, ROLLBACK, etc.) and can also proceed.
            TransactionStatus::Started(_) | TransactionStatus::Failed(_) => {
                if let Statement::Declare(_) = stmt {
                    // Declare is an exception. Although it's not against any spec to execute
                    // it, it will always result in nothing happening, since all portals will be
                    // immediately closed. Users don't know this detail, so this error helps them
                    // understand what's going wrong. Postgres does this too.
                    return tx.send(
                        Err(AdapterError::OperationRequiresTransaction(
                            "DECLARE CURSOR".into(),
                        )),
                        session,
                    );
                }
            }

            // Implicit or explicit transactions.
            //
            // Implicit transactions happen when a multi-statement query is executed
            // (a "simple query"). However if a "BEGIN" appears somewhere in there,
            // then the existing implicit transaction will be upgraded to an explicit
            // transaction. Thus, we should not separate what implicit and explicit
            // transactions can do unless there's some additional checking to make sure
            // something disallowed in explicit transactions did not previously take place
            // in the implicit portion.
            TransactionStatus::InTransactionImplicit(_) | TransactionStatus::InTransaction(_) => {
                match stmt {
                    // Statements that are safe in a transaction. We still need to verify that we
                    // don't interleave reads and writes since we can't perform those serializably.
                    Statement::Close(_)
                    | Statement::Commit(_)
                    | Statement::Copy(_)
                    | Statement::Deallocate(_)
                    | Statement::Declare(_)
                    | Statement::Discard(_)
                    | Statement::Execute(_)
                    | Statement::Explain(_)
                    | Statement::Fetch(_)
                    | Statement::Prepare(_)
                    | Statement::Rollback(_)
                    | Statement::Select(_)
                    | Statement::SetTransaction(_)
                    | Statement::ShowColumns(_)
                    | Statement::ShowCreateIndex(_)
                    | Statement::ShowCreateSink(_)
                    | Statement::ShowCreateSource(_)
                    | Statement::ShowCreateTable(_)
                    | Statement::ShowCreateView(_)
                    | Statement::ShowCreateRecordedView(_)
                    | Statement::ShowCreateConnection(_)
                    | Statement::ShowDatabases(_)
                    | Statement::ShowSchemas(_)
                    | Statement::ShowIndexes(_)
                    | Statement::ShowObjects(_)
                    | Statement::ShowVariable(_)
                    | Statement::SetVariable(_)
                    | Statement::ResetVariable(_)
                    | Statement::StartTransaction(_)
                    | Statement::Tail(_)
                    | Statement::Raise(_) => {
                        // Always safe.
                    }

                    Statement::Insert(ref insert_statement)
                        if matches!(
                            insert_statement.source,
                            InsertSource::Query(Query {
                                body: SetExpr::Values(..),
                                ..
                            }) | InsertSource::DefaultValues
                        ) =>
                    {
                        // Inserting from default? values statements
                        // is always safe.
                    }

                    // Statements below must by run singly (in Started).
                    Statement::AlterIndex(_)
                    | Statement::AlterSecret(_)
                    | Statement::AlterObjectRename(_)
                    | Statement::CreateConnection(_)
                    | Statement::CreateDatabase(_)
                    | Statement::CreateIndex(_)
                    | Statement::CreateRole(_)
                    | Statement::CreateCluster(_)
                    | Statement::CreateClusterReplica(_)
                    | Statement::CreateSchema(_)
                    | Statement::CreateSecret(_)
                    | Statement::CreateSink(_)
                    | Statement::CreateSource(_)
                    | Statement::CreateTable(_)
                    | Statement::CreateType(_)
                    | Statement::CreateView(_)
                    | Statement::CreateViews(_)
                    | Statement::CreateRecordedView(_)
                    | Statement::Delete(_)
                    | Statement::DropDatabase(_)
                    | Statement::DropSchema(_)
                    | Statement::DropObjects(_)
                    | Statement::DropRoles(_)
                    | Statement::DropClusters(_)
                    | Statement::DropClusterReplicas(_)
                    | Statement::Insert(_)
                    | Statement::Update(_) => {
                        return tx.send(
                            Err(AdapterError::OperationProhibitsTransaction(
                                stmt.to_string(),
                            )),
                            session,
                        )
                    }
                }
            }
        }

        let catalog = self.catalog.for_session(&session);
        let original_stmt = stmt.clone();
        let (stmt, depends_on) = match mz_sql::names::resolve(&catalog, stmt) {
            Ok(resolved) => resolved,
            Err(e) => return tx.send(Err(e.into()), session),
        };
        let depends_on = depends_on.into_iter().collect();
        // N.B. The catalog can change during purification so we must validate that the dependencies still exist after
        // purification.  This should be done back on the main thread.
        // We do the validation:
        //   - In the handler for `Message::CreateSourceStatementReady`, before we handle the purified statement.
        // If we add special handling for more types of `Statement`s, we'll need to ensure similar verification
        // occurs.
        match stmt {
            // `CREATE SOURCE` statements must be purified off the main
            // coordinator thread of control.
            Statement::CreateSource(stmt) => {
                let internal_cmd_tx = self.internal_cmd_tx.clone();
                let conn_id = session.conn_id();
                let purify_fut = mz_sql::pure::purify_create_source(
                    Box::new(catalog.into_owned()),
                    self.now(),
                    stmt,
                    self.connection_context.clone(),
                );
                task::spawn(|| format!("purify:{conn_id}"), async move {
                    let result = purify_fut.await.map_err(|e| e.into());
                    internal_cmd_tx
                        .send(Message::CreateSourceStatementReady(
                            CreateSourceStatementReady {
                                session,
                                tx,
                                result,
                                params,
                                depends_on,
                                original_stmt,
                            },
                        ))
                        .expect("sending to internal_cmd_tx cannot fail");
                });
            }

            // All other statements are handled immediately.
            _ => match self.handle_statement(&mut session, stmt, &params).await {
                Ok(plan) => self.sequence_plan(tx, session, plan, depends_on).await,
                Err(e) => tx.send(Err(e), session),
            },
        }
    }

    /// Instruct the dataflow layer to cancel any ongoing, interactive work for
    /// the named `conn_id`.
    async fn handle_cancel(&mut self, conn_id: ConnectionId, secret_key: u32) {
        if let Some(conn_meta) = self.active_conns.get(&conn_id) {
            // If the secret key specified by the client doesn't match the
            // actual secret key for the target connection, we treat this as a
            // rogue cancellation request and ignore it.
            if conn_meta.secret_key != secret_key {
                return;
            }

            // Cancel pending writes. There is at most one pending write per session.
            if let Some(idx) = self
                .pending_writes
                .iter()
                .position(|PendingWriteTxn { session, .. }| session.conn_id() == conn_id)
            {
                let PendingWriteTxn {
                    client_transmitter,
                    session,
                    ..
                } = self.pending_writes.remove(idx);
                let _ = client_transmitter.send(Ok(ExecuteResponse::Canceled), session);
            }

            // Cancel deferred writes. There is at most one deferred write per session.
            if let Some(idx) = self
                .write_lock_wait_group
                .iter()
                .position(|ready| matches!(ready, Deferred::Plan(ready) if ready.session.conn_id() == conn_id))
            {
                let ready = self.write_lock_wait_group.remove(idx).unwrap();
                if let Deferred::Plan(ready) = ready {
                    ready.tx.send(Ok(ExecuteResponse::Canceled), ready.session);
                }
            }

            // Inform the target session (if it asks) about the cancellation.
            let _ = conn_meta.cancel_tx.send(Canceled::Canceled);

            for PendingPeek {
                sender: rows_tx,
                conn_id: _,
            } in self.remove_pending_peeks(conn_id).await
            {
                rows_tx
                    .send(PeekResponse::Canceled)
                    .expect("Peek endpoint terminated prematurely");
            }
        }
    }

    /// Handle termination of a client session.
    ///
    /// This cleans up any state in the coordinator associated with the session.
    async fn handle_terminate(&mut self, session: &mut Session) {
        self.clear_transaction(session).await;

        self.drop_temp_items(&session).await;
        self.catalog
            .drop_temporary_schema(session.conn_id())
            .expect("unable to drop temporary schema");
        self.active_conns.remove(&session.conn_id());
        self.remove_pending_peeks(session.conn_id()).await;
    }

    /// Handle removing in-progress transaction state regardless of the end action
    /// of the transaction.
    async fn clear_transaction(
        &mut self,
        session: &mut Session,
    ) -> TransactionStatus<mz_repr::Timestamp> {
        let (drop_sinks, txn) = session.clear_transaction();
        self.drop_sinks(drop_sinks).await;

        // Release this transaction's compaction hold on collections.
        if let Some(txn_reads) = self.txn_reads.remove(&session.conn_id()) {
            self.release_read_hold(&txn_reads.read_holds).await;
        }
        txn
    }

    /// Removes all temporary items created by the specified connection, though
    /// not the temporary schema itself.
    async fn drop_temp_items(&mut self, session: &Session) {
        let ops = self.catalog.drop_temp_item_ops(session.conn_id());
        self.catalog_transact(Some(session), ops, |_| Ok(()))
            .await
            .expect("unable to drop temporary items for conn_id");
    }

    async fn handle_sink_connection_ready(
        &mut self,
        id: GlobalId,
        oid: u32,
        connection: SinkConnection<()>,
        compute_instance: ComputeInstanceId,
        session: Option<&Session>,
    ) -> Result<(), AdapterError> {
        // Update catalog entry with sink connection.
        let entry = self.catalog.get_entry(&id);
        let name = entry.name().clone();
        let mut sink = match entry.item() {
            CatalogItem::Sink(sink) => sink.clone(),
            _ => unreachable!(),
        };
        sink.connection = catalog::SinkConnectionState::Ready(connection.clone());
        // We don't try to linearize the as of for the sink; we just pick the
        // least valid read timestamp. If users want linearizability across
        // Materialize and their sink, they'll need to reason about the
        // timestamps we emit anyway, so might as emit as much historical detail
        // as we possibly can.
        let id_bundle = self
            .index_oracle(compute_instance)
            .sufficient_collections(&[sink.from]);
        let frontier = self.least_valid_read(&id_bundle);
        let as_of = SinkAsOf {
            frontier,
            strict: !sink.with_snapshot,
        };
        let ops = vec![
            catalog::Op::DropItem(id),
            catalog::Op::CreateItem {
                id,
                oid,
                name: name.clone(),
                item: CatalogItem::Sink(sink.clone()),
            },
        ];
        let df = self
            .catalog_transact(session, ops, |txn| {
                let mut builder = txn.dataflow_builder(compute_instance);
                let from_entry = builder.catalog.get_entry(&sink.from);
                let sink_description = mz_storage::types::sinks::SinkDesc {
                    from: sink.from,
                    from_desc: from_entry
                        .desc(
                            &builder
                                .catalog
                                .resolve_full_name(from_entry.name(), from_entry.conn_id()),
                        )
                        .unwrap()
                        .into_owned(),
                    connection: connection.clone(),
                    envelope: Some(sink.envelope),
                    as_of,
                };
                Ok(builder.build_sink_dataflow(name.to_string(), id, sink_description)?)
            })
            .await?;

        Ok(self.ship_dataflow(df, compute_instance).await)
    }

    #[tracing::instrument(level = "debug", skip_all)]
    async fn sequence_plan(
        &mut self,
        tx: ClientTransmitter<ExecuteResponse>,
        mut session: Session,
        plan: Plan,
        depends_on: Vec<GlobalId>,
    ) {
        event!(Level::TRACE, plan = format!("{:?}", plan));
        match plan {
            Plan::CreateConnection(plan) => {
                tx.send(
                    self.sequence_create_connection(&session, plan, depends_on)
                        .await,
                    session,
                );
            }
            Plan::CreateDatabase(plan) => {
                tx.send(self.sequence_create_database(&session, plan).await, session);
            }
            Plan::CreateSchema(plan) => {
                tx.send(self.sequence_create_schema(&session, plan).await, session);
            }
            Plan::CreateRole(plan) => {
                tx.send(self.sequence_create_role(&session, plan).await, session);
            }
            Plan::CreateComputeInstance(plan) => {
                tx.send(
                    self.sequence_create_compute_instance(&session, plan).await,
                    session,
                );
            }
            Plan::CreateComputeInstanceReplica(plan) => {
                tx.send(
                    self.sequence_create_compute_instance_replica(&session, plan)
                        .await,
                    session,
                );
            }
            Plan::CreateTable(plan) => {
                tx.send(
                    self.sequence_create_table(&session, plan, depends_on).await,
                    session,
                );
            }
            Plan::CreateSecret(plan) => {
                tx.send(self.sequence_create_secret(&session, plan).await, session);
            }
            Plan::CreateSource(_) => unreachable!("handled separately"),
            Plan::CreateSink(plan) => {
                self.sequence_create_sink(session, plan, depends_on, tx)
                    .await;
            }
            Plan::CreateView(plan) => {
                tx.send(
                    self.sequence_create_view(&session, plan, depends_on).await,
                    session,
                );
            }
            Plan::CreateViews(plan) => {
                tx.send(
                    self.sequence_create_views(&mut session, plan, depends_on)
                        .await,
                    session,
                );
            }
            Plan::CreateRecordedView(plan) => {
                tx.send(
                    self.sequence_create_recorded_view(&session, plan, depends_on)
                        .await,
                    session,
                );
            }
            Plan::CreateIndex(plan) => {
                tx.send(
                    self.sequence_create_index(&session, plan, depends_on).await,
                    session,
                );
            }
            Plan::CreateType(plan) => {
                tx.send(
                    self.sequence_create_type(&session, plan, depends_on).await,
                    session,
                );
            }
            Plan::DropDatabase(plan) => {
                tx.send(self.sequence_drop_database(&session, plan).await, session);
            }
            Plan::DropSchema(plan) => {
                tx.send(self.sequence_drop_schema(&session, plan).await, session);
            }
            Plan::DropRoles(plan) => {
                tx.send(self.sequence_drop_roles(&session, plan).await, session);
            }
            Plan::DropComputeInstances(plan) => {
                tx.send(
                    self.sequence_drop_compute_instances(&session, plan).await,
                    session,
                );
            }
            Plan::DropComputeInstanceReplica(plan) => {
                tx.send(
                    self.sequence_drop_compute_instance_replica(&session, plan)
                        .await,
                    session,
                );
            }
            Plan::DropItems(plan) => {
                tx.send(self.sequence_drop_items(&session, plan).await, session);
            }
            Plan::EmptyQuery => {
                tx.send(Ok(ExecuteResponse::EmptyQuery), session);
            }
            Plan::ShowAllVariables => {
                tx.send(self.sequence_show_all_variables(&session), session);
            }
            Plan::ShowVariable(plan) => {
                tx.send(self.sequence_show_variable(&session, plan), session);
            }
            Plan::SetVariable(plan) => {
                tx.send(self.sequence_set_variable(&mut session, plan), session);
            }
            Plan::ResetVariable(plan) => {
                tx.send(self.sequence_reset_variable(&mut session, plan), session);
            }
            Plan::StartTransaction(plan) => {
                let duplicated =
                    matches!(session.transaction(), TransactionStatus::InTransaction(_));
                let session = session.start_transaction(self.now_datetime(), plan.access);
                tx.send(
                    Ok(ExecuteResponse::StartedTransaction { duplicated }),
                    session,
                )
            }

            Plan::CommitTransaction | Plan::AbortTransaction => {
                let action = match plan {
                    Plan::CommitTransaction => EndTransactionAction::Commit,
                    Plan::AbortTransaction => EndTransactionAction::Rollback,
                    _ => unreachable!(),
                };
                self.sequence_end_transaction(tx, session, action).await;
            }
            Plan::Peek(plan) => {
                tx.send(self.sequence_peek(&mut session, plan).await, session);
            }
            Plan::Tail(plan) => {
                tx.send(
                    self.sequence_tail(&mut session, plan, depends_on).await,
                    session,
                );
            }
            Plan::SendRows(plan) => {
                tx.send(Ok(send_immediate_rows(plan.rows)), session);
            }

            Plan::CopyFrom(plan) => {
                tx.send(
                    Ok(ExecuteResponse::CopyFrom {
                        id: plan.id,
                        columns: plan.columns,
                        params: plan.params,
                    }),
                    session,
                );
            }
            Plan::Explain(plan) => {
                tx.send(self.sequence_explain(&session, plan), session);
            }
            Plan::SendDiffs(plan) => {
                tx.send(self.sequence_send_diffs(&mut session, plan), session);
            }
            Plan::Insert(plan) => {
                self.sequence_insert(tx, session, plan).await;
            }
            Plan::ReadThenWrite(plan) => {
                self.sequence_read_then_write(tx, session, plan).await;
            }
            Plan::AlterNoop(plan) => {
                tx.send(
                    Ok(ExecuteResponse::AlteredObject(plan.object_type)),
                    session,
                );
            }
            Plan::AlterItemRename(plan) => {
                tx.send(
                    self.sequence_alter_item_rename(&session, plan).await,
                    session,
                );
            }
            Plan::AlterIndexSetOptions(plan) => {
                tx.send(self.sequence_alter_index_set_options(plan).await, session);
            }
            Plan::AlterIndexResetOptions(plan) => {
                tx.send(self.sequence_alter_index_reset_options(plan).await, session);
            }
            Plan::AlterSecret(plan) => {
                tx.send(self.sequence_alter_secret(&session, plan).await, session);
            }
            Plan::DiscardTemp => {
                self.drop_temp_items(&session).await;
                tx.send(Ok(ExecuteResponse::DiscardedTemp), session);
            }
            Plan::DiscardAll => {
                let ret = if let TransactionStatus::Started(_) = session.transaction() {
                    self.drop_temp_items(&session).await;
                    let drop_sinks = session.reset();
                    self.drop_sinks(drop_sinks).await;
                    Ok(ExecuteResponse::DiscardedAll)
                } else {
                    Err(AdapterError::OperationProhibitsTransaction(
                        "DISCARD ALL".into(),
                    ))
                };
                tx.send(ret, session);
            }
            Plan::Declare(plan) => {
                let param_types = vec![];
                let res = self
                    .handle_declare(&mut session, plan.name, plan.stmt, param_types)
                    .map(|()| ExecuteResponse::DeclaredCursor);
                tx.send(res, session);
            }
            Plan::Fetch(FetchPlan {
                name,
                count,
                timeout,
            }) => {
                tx.send(
                    Ok(ExecuteResponse::Fetch {
                        name,
                        count,
                        timeout,
                    }),
                    session,
                );
            }
            Plan::Close(plan) => {
                if session.remove_portal(&plan.name) {
                    tx.send(Ok(ExecuteResponse::ClosedCursor), session);
                } else {
                    tx.send(Err(AdapterError::UnknownCursor(plan.name)), session);
                }
            }
            Plan::Prepare(plan) => {
                if session
                    .get_prepared_statement_unverified(&plan.name)
                    .is_some()
                {
                    tx.send(
                        Err(AdapterError::PreparedStatementExists(plan.name)),
                        session,
                    );
                } else {
                    session.set_prepared_statement(
                        plan.name,
                        PreparedStatement::new(
                            Some(plan.stmt),
                            plan.desc,
                            self.catalog.transient_revision(),
                        ),
                    );
                    tx.send(Ok(ExecuteResponse::Prepare), session);
                }
            }
            Plan::Execute(plan) => {
                match self.sequence_execute(&mut session, plan) {
                    Ok(portal_name) => {
                        self.internal_cmd_tx
                            .send(Message::Command(Command::Execute {
                                portal_name,
                                session,
                                tx: tx.take(),
                                span: tracing::Span::none(),
                            }))
                            .expect("sending to internal_cmd_tx cannot fail");
                    }
                    Err(err) => tx.send(Err(err), session),
                };
            }
            Plan::Deallocate(plan) => match plan.name {
                Some(name) => {
                    if session.remove_prepared_statement(&name) {
                        tx.send(Ok(ExecuteResponse::Deallocate { all: false }), session);
                    } else {
                        tx.send(Err(AdapterError::UnknownPreparedStatement(name)), session);
                    }
                }
                None => {
                    session.remove_all_prepared_statements();
                    tx.send(Ok(ExecuteResponse::Deallocate { all: true }), session);
                }
            },
            Plan::Raise(RaisePlan { severity }) => {
                tx.send(Ok(ExecuteResponse::Raise { severity }), session);
            }
        }
    }

    // Returns the name of the portal to execute.
    fn sequence_execute(
        &mut self,
        session: &mut Session,
        plan: ExecutePlan,
    ) -> Result<String, AdapterError> {
        // Verify the stmt is still valid.
        self.verify_prepared_statement(session, &plan.name)?;
        let ps = session
            .get_prepared_statement_unverified(&plan.name)
            .expect("known to exist");
        let sql = ps.sql().cloned();
        let desc = ps.desc().clone();
        let revision = ps.catalog_revision;
        session.create_new_portal(sql, desc, plan.params, Vec::new(), revision)
    }

    async fn sequence_create_connection(
        &mut self,
        session: &Session,
        plan: CreateConnectionPlan,
        depends_on: Vec<GlobalId>,
    ) -> Result<ExecuteResponse, AdapterError> {
        let connection_oid = self.catalog.allocate_oid().await?;
        let connection_gid = self.catalog.allocate_user_id().await?;
        let ops = vec![catalog::Op::CreateItem {
            id: connection_gid,
            oid: connection_oid,
            name: plan.name.clone(),
            item: CatalogItem::Connection(Connection {
                create_sql: plan.connection.create_sql,
                connection: plan.connection.connection,
                depends_on,
            }),
        }];
        match self.catalog_transact(Some(session), ops, |_| Ok(())).await {
            Ok(_) => Ok(ExecuteResponse::CreatedConnection { existed: false }),
            Err(AdapterError::Catalog(catalog::Error {
                kind: catalog::ErrorKind::ItemAlreadyExists(_),
                ..
            })) if plan.if_not_exists => Ok(ExecuteResponse::CreatedConnection { existed: true }),
            Err(err) => Err(err),
        }
    }

    async fn sequence_create_database(
        &mut self,
        session: &Session,
        plan: CreateDatabasePlan,
    ) -> Result<ExecuteResponse, AdapterError> {
        let db_oid = self.catalog.allocate_oid().await?;
        let schema_oid = self.catalog.allocate_oid().await?;
        let ops = vec![catalog::Op::CreateDatabase {
            name: plan.name.clone(),
            oid: db_oid,
            public_schema_oid: schema_oid,
        }];
        match self.catalog_transact(Some(session), ops, |_| Ok(())).await {
            Ok(_) => Ok(ExecuteResponse::CreatedDatabase { existed: false }),
            Err(AdapterError::Catalog(catalog::Error {
                kind: catalog::ErrorKind::DatabaseAlreadyExists(_),
                ..
            })) if plan.if_not_exists => Ok(ExecuteResponse::CreatedDatabase { existed: true }),
            Err(err) => Err(err),
        }
    }

    async fn sequence_create_schema(
        &mut self,
        session: &Session,
        plan: CreateSchemaPlan,
    ) -> Result<ExecuteResponse, AdapterError> {
        let oid = self.catalog.allocate_oid().await?;
        let op = catalog::Op::CreateSchema {
            database_id: plan.database_spec,
            schema_name: plan.schema_name,
            oid,
        };
        match self
            .catalog_transact(Some(session), vec![op], |_| Ok(()))
            .await
        {
            Ok(_) => Ok(ExecuteResponse::CreatedSchema { existed: false }),
            Err(AdapterError::Catalog(catalog::Error {
                kind: catalog::ErrorKind::SchemaAlreadyExists(_),
                ..
            })) if plan.if_not_exists => Ok(ExecuteResponse::CreatedSchema { existed: true }),
            Err(err) => Err(err),
        }
    }

    async fn sequence_create_role(
        &mut self,
        session: &Session,
        plan: CreateRolePlan,
    ) -> Result<ExecuteResponse, AdapterError> {
        let oid = self.catalog.allocate_oid().await?;
        let op = catalog::Op::CreateRole {
            name: plan.name,
            oid,
        };
        self.catalog_transact(Some(session), vec![op], |_| Ok(()))
            .await
            .map(|_| ExecuteResponse::CreatedRole)
    }

    async fn sequence_create_compute_instance(
        &mut self,
        session: &Session,
        CreateComputeInstancePlan {
            name,
            config: compute_instance_config,
            replicas,
        }: CreateComputeInstancePlan,
    ) -> Result<ExecuteResponse, AdapterError> {
        tracing::debug!("sequence_create_compute_instance");
        let introspection_sources = if compute_instance_config.is_some() {
            self.catalog.allocate_introspection_source_indexes().await
        } else {
            Vec::new()
        };
        let mut ops = vec![catalog::Op::CreateComputeInstance {
            name: name.clone(),
            config: compute_instance_config.clone(),
            introspection_sources,
        }];

<<<<<<< HEAD
        // This vector collects introspection sources of all replicas of this compute instance
        let mut introspection_collections = Vec::new();

        for (replica_name, replica_config) in replicas {
            let logical_size = match &replica_config {
                ReplicaConfig::Managed { size, .. } => Some(size.clone()),
                ReplicaConfig::Remote { .. } => None,
            };

            // These are the persisted, per replica persisted logs
            let persisted_logs = if compute_instance_config.is_some() {
                self.catalog
                    .allocate_persisted_introspection_source_indexes()
                    .await
            } else {
                Vec::new()
            };
            tracing::debug!("allocated persisted_logs {:?}", &persisted_logs);

            introspection_collections.extend(persisted_logs.iter().map(|(variant, id)| {
                (
                    *id,
                    CollectionDescription {
                        desc: variant.desc(),
                        ingestion: None,
                        remote_addr: None,
                    },
                )
            }));

            let replica_config = concretize_replica_config(
                replica_config,
                &self.replica_sizes,
                &self.availability_zones,
                persisted_logs,
            )?;

            ops.push(catalog::Op::CreateComputeInstanceReplica {
                name: replica_name,
                config: replica_config,
=======
        for (replica_name, config) in replicas {
            ops.push(catalog::Op::CreateComputeInstanceReplica {
                name: replica_name,
                config: config.into(),
>>>>>>> 3da09bfb
                on_cluster_name: name.clone(),
            });
        }

        self.catalog_transact(Some(session), ops, |_| Ok(()))
            .await?;

        let introspection_collection_ids = introspection_collections
            .iter()
            .map(|(id, _)| *id)
            .collect();

        self.controller
            .storage_mut()
            .create_collections(introspection_collections)
            .await
            .unwrap();

        let instance = self
            .catalog
            .resolve_compute_instance(&name)
            .expect("compute instance must exist after creation");
        self.controller
            .create_instance(instance.id, instance.logging.clone())
            .await;
        for (replica_id, replica) in instance.replicas_by_id.clone() {
            self.controller
                .add_replica_to_instance(instance.id, replica_id, replica.concrete_config)
                .await
                .unwrap();
        }

        if let Some(c) = compute_instance_config {
            self.initialize_compute_read_policies(
                introspection_collection_ids,
                instance.id,
                Some(c.granularity.as_millis() as u64),
            )
            .await;
        }

        Ok(ExecuteResponse::CreatedComputeInstance { existed: false })
    }

    async fn sequence_create_compute_instance_replica(
        &mut self,
        session: &Session,
        CreateComputeInstanceReplicaPlan {
            name,
            of_cluster,
            config,
        }: CreateComputeInstanceReplicaPlan,
    ) -> Result<ExecuteResponse, AdapterError> {
<<<<<<< HEAD
        let logical_size = match &config {
            ReplicaConfig::Managed { size, .. } => Some(size.clone()),
            ReplicaConfig::Remote { .. } => None,
        };

        let instance = self.catalog.resolve_compute_instance(&of_cluster)?;

        let persisted_logs = if instance.logging.is_some() {
            self.catalog
                .allocate_persisted_introspection_source_indexes()
                .await
        } else {
            Vec::new()
        };

        let config = concretize_replica_config(
            config,
            &self.replica_sizes,
            &self.availability_zones,
            persisted_logs,
        )?;

        let persisted_log_ids = config.persisted_logs.get_log_ids();
        let persisted_logs_collections = config
            .persisted_logs
            .get_logs()
            .iter()
            .map(|(variant, id)| {
                (
                    *id,
                    CollectionDescription {
                        desc: variant.desc(),
                        ingestion: None,
                        remote_addr: None,
                    },
                )
            })
            .collect();

=======
>>>>>>> 3da09bfb
        let op = catalog::Op::CreateComputeInstanceReplica {
            name: name.clone(),
            config: config.into(),
            on_cluster_name: of_cluster.clone(),
        };

        self.catalog_transact(Some(session), vec![op], |_| Ok(()))
            .await?;

        self.controller
            .storage_mut()
            .create_collections(persisted_logs_collections)
            .await
            .unwrap();

        let instance = self.catalog.resolve_compute_instance(&of_cluster)?;
        let instance_id = instance.id;
        let replica_id = instance.replica_id_by_name[&name];
<<<<<<< HEAD
        let replica = instance.replicas_by_id[&replica_id].clone();

        if instance.logging.is_some() {
            self.initialize_compute_read_policies(
                persisted_log_ids,
                instance_id,
                DEFAULT_LOGICAL_COMPACTION_WINDOW_MS,
            )
            .await;
        }

        self.controller
            .add_replica_to_instance(instance_id, replica_id, replica.config)
=======
        let replica = &instance.replicas_by_id[&replica_id];
        self.controller
            .add_replica_to_instance(instance.id, replica_id, replica.concrete_config.clone())
>>>>>>> 3da09bfb
            .await
            .unwrap();

        Ok(ExecuteResponse::CreatedComputeInstanceReplica { existed: false })
    }

    async fn sequence_create_secret(
        &mut self,
        session: &Session,
        plan: CreateSecretPlan,
    ) -> Result<ExecuteResponse, AdapterError> {
        let CreateSecretPlan {
            name,
            mut secret,
            full_name,
            if_not_exists,
        } = plan;

        let payload = self.extract_secret(session, &mut secret.secret_as)?;

        let id = self.catalog.allocate_user_id().await?;
        let oid = self.catalog.allocate_oid().await?;
        let secret = catalog::Secret {
            create_sql: format!("CREATE SECRET {} AS '********'", full_name),
        };

        self.secrets_controller.ensure(id, &payload).await?;

        let ops = vec![catalog::Op::CreateItem {
            id,
            oid,
            name,
            item: CatalogItem::Secret(secret.clone()),
        }];

        match self.catalog_transact(Some(session), ops, |_| Ok(())).await {
            Ok(()) => Ok(ExecuteResponse::CreatedSecret { existed: false }),
            Err(AdapterError::Catalog(catalog::Error {
                kind: catalog::ErrorKind::ItemAlreadyExists(_),
                ..
            })) if if_not_exists => Ok(ExecuteResponse::CreatedSecret { existed: true }),
            Err(err) => {
                if let Err(e) = self.secrets_controller.delete(id).await {
                    warn!(
                        "Dropping newly created secrets has encountered an error: {}",
                        e
                    );
                }
                Err(err)
            }
        }
    }

    async fn sequence_create_table(
        &mut self,
        session: &Session,
        plan: CreateTablePlan,
        depends_on: Vec<GlobalId>,
    ) -> Result<ExecuteResponse, AdapterError> {
        let CreateTablePlan {
            name,
            table,
            if_not_exists,
        } = plan;

        let conn_id = if table.temporary {
            Some(session.conn_id())
        } else {
            None
        };
        let table_id = self.catalog.allocate_user_id().await?;
        let table = catalog::Table {
            create_sql: table.create_sql,
            desc: table.desc,
            defaults: table.defaults,
            conn_id,
            depends_on,
        };
        let table_oid = self.catalog.allocate_oid().await?;
        let ops = vec![catalog::Op::CreateItem {
            id: table_id,
            oid: table_oid,
            name,
            item: CatalogItem::Table(table.clone()),
        }];
        match self.catalog_transact(Some(session), ops, |_| Ok(())).await {
            Ok(()) => {
                // Determine the initial validity for the table.
                let since_ts = self.get_local_write_ts().await;

                let collection_desc = table.desc.clone().into();
                self.controller
                    .storage_mut()
                    .create_collections(vec![(table_id, collection_desc)])
                    .await
                    .unwrap();

                let policy = ReadPolicy::ValidFrom(Antichain::from_elem(since_ts));
                self.controller
                    .storage_mut()
                    .set_read_policy(vec![(table_id, policy)])
                    .await
                    .unwrap();

                self.initialize_storage_read_policies(
                    vec![table_id],
                    DEFAULT_LOGICAL_COMPACTION_WINDOW_MS,
                )
                .await;
                Ok(ExecuteResponse::CreatedTable { existed: false })
            }
            Err(AdapterError::Catalog(catalog::Error {
                kind: catalog::ErrorKind::ItemAlreadyExists(_),
                ..
            })) if if_not_exists => Ok(ExecuteResponse::CreatedTable { existed: true }),
            Err(err) => Err(err),
        }
    }

    async fn sequence_create_source(
        &mut self,
        session: &mut Session,
        plan: CreateSourcePlan,
        depends_on: Vec<GlobalId>,
    ) -> Result<ExecuteResponse, AdapterError> {
        let mut ops = vec![];
        let source_id = self.catalog.allocate_user_id().await?;
        let source_oid = self.catalog.allocate_oid().await?;
        let source = catalog::Source {
            create_sql: plan.source.create_sql,
            source_desc: plan.source.source_desc,
            desc: plan.source.desc,
            timeline: plan.timeline,
            depends_on,
            remote_addr: plan.remote,
        };
        ops.push(catalog::Op::CreateItem {
            id: source_id,
            oid: source_oid,
            name: plan.name.clone(),
            item: CatalogItem::Source(source.clone()),
        });
        match self
            .catalog_transact(Some(session), ops, move |_| Ok(()))
            .await
        {
            Ok(()) => {
                // Do everything to instantiate the source at the coordinator and
                // inform the timestamper and dataflow workers of its existence before
                // shipping any dataflows that depend on its existence.

                let mut ingestion = IngestionDescription {
                    desc: source.source_desc.clone(),
                    source_imports: BTreeMap::new(),
                    storage_metadata: (),
                    typ: source.desc.typ().clone(),
                };

                for id in self.catalog.state().get_entry(&source_id).uses() {
                    if self.catalog.state().get_entry(id).source().is_some() {
                        ingestion.source_imports.insert(*id, ());
                    }
                }

                self.controller
                    .storage_mut()
                    .create_collections(vec![(
                        source_id,
                        CollectionDescription {
                            desc: source.desc.clone(),
                            ingestion: Some(ingestion),
                            remote_addr: source.remote_addr,
                            since: None,
                        },
                    )])
                    .await
                    .unwrap();

                self.initialize_storage_read_policies(
                    vec![source_id],
                    DEFAULT_LOGICAL_COMPACTION_WINDOW_MS,
                )
                .await;
                Ok(ExecuteResponse::CreatedSource { existed: false })
            }
            Err(AdapterError::Catalog(catalog::Error {
                kind: catalog::ErrorKind::ItemAlreadyExists(_),
                ..
            })) if plan.if_not_exists => Ok(ExecuteResponse::CreatedSource { existed: true }),
            Err(err) => Err(err),
        }
    }

    async fn sequence_create_sink(
        &mut self,
        session: Session,
        plan: CreateSinkPlan,
        depends_on: Vec<GlobalId>,
        tx: ClientTransmitter<ExecuteResponse>,
    ) {
        let CreateSinkPlan {
            name,
            sink,
            with_snapshot,
            if_not_exists,
        } = plan;

        // The dataflow must (eventually) be built on a specific compute instance.
        // Use this in `catalog_transact` and stash for eventual sink construction.
        let compute_instance = sink.compute_instance;

        // First try to allocate an ID and an OID. If either fails, we're done.
        let id = match self.catalog.allocate_user_id().await {
            Ok(id) => id,
            Err(e) => {
                tx.send(Err(e.into()), session);
                return;
            }
        };
        let oid = match self.catalog.allocate_oid().await {
            Ok(id) => id,
            Err(e) => {
                tx.send(Err(e.into()), session);
                return;
            }
        };

        // Then try to create a placeholder catalog item with an unknown
        // connection. If that fails, we're done, though if the client specified
        // `if_not_exists` we'll tell the client we succeeded.
        //
        // This placeholder catalog item reserves the name while we create
        // the sink connection, which could take an arbitrarily long time.
        let op = catalog::Op::CreateItem {
            id,
            oid,
            name,
            item: CatalogItem::Sink(catalog::Sink {
                create_sql: sink.create_sql,
                from: sink.from,
                connection: catalog::SinkConnectionState::Pending(sink.connection_builder.clone()),
                envelope: sink.envelope,
                with_snapshot,
                depends_on,
                compute_instance,
            }),
        };

        let transact_result = self
            .catalog_transact(
                Some(&session),
                vec![op],
                |txn| -> Result<(), AdapterError> {
                    let from_entry = txn.catalog.get_entry(&sink.from);
                    // Insert a dummy dataflow to trigger validation before we try to actually create
                    // the external sink resources (e.g. Kafka Topics)
                    txn.dataflow_builder(sink.compute_instance)
                        .build_sink_dataflow(
                            "dummy".into(),
                            id,
                            mz_storage::types::sinks::SinkDesc {
                                from: sink.from,
                                from_desc: from_entry
                                    .desc(
                                        &txn.catalog.resolve_full_name(
                                            from_entry.name(),
                                            from_entry.conn_id(),
                                        ),
                                    )
                                    .unwrap()
                                    .into_owned(),
                                connection: SinkConnection::Tail(TailSinkConnection {}),
                                envelope: Some(sink.envelope),
                                as_of: SinkAsOf {
                                    frontier: Antichain::new(),
                                    strict: false,
                                },
                            },
                        )
                        .map(|_ok| ())
                },
            )
            .await;
        match transact_result {
            Ok(()) => {}
            Err(AdapterError::Catalog(catalog::Error {
                kind: catalog::ErrorKind::ItemAlreadyExists(_),
                ..
            })) if if_not_exists => {
                tx.send(Ok(ExecuteResponse::CreatedSink { existed: true }), session);
                return;
            }
            Err(e) => {
                tx.send(Err(e), session);
                return;
            }
        }

        // Now we're ready to create the sink connection. Arrange to notify the
        // main coordinator thread when the future completes.
        let connection_builder = sink.connection_builder;
        let internal_cmd_tx = self.internal_cmd_tx.clone();
        let connection_context = self.connection_context.clone();
        task::spawn(
            || format!("sink_connection_ready:{}", sink.from),
            async move {
                internal_cmd_tx
                    .send(Message::SinkConnectionReady(SinkConnectionReady {
                        session,
                        tx,
                        id,
                        oid,
                        result: sink_connection::build(connection_builder, id, connection_context)
                            .await,
                        compute_instance,
                    }))
                    .expect("sending to internal_cmd_tx cannot fail");
            },
        );
    }

    async fn generate_view_ops(
        &mut self,
        session: &Session,
        name: QualifiedObjectName,
        view: View,
        replace: Option<GlobalId>,
        materialize: bool,
        depends_on: Vec<GlobalId>,
    ) -> Result<(Vec<catalog::Op>, Option<(GlobalId, ComputeInstanceId)>), AdapterError> {
        self.validate_timeline(view.expr.depends_on())?;

        let mut ops = vec![];

        if let Some(id) = replace {
            ops.extend(self.catalog.drop_items_ops(&[id]));
        }
        let view_id = self.catalog.allocate_user_id().await?;
        let view_oid = self.catalog.allocate_oid().await?;
        let optimized_expr = self.view_optimizer.optimize(view.expr)?;
        let desc = RelationDesc::new(optimized_expr.typ(), view.column_names);
        let view = catalog::View {
            create_sql: view.create_sql,
            optimized_expr,
            desc,
            conn_id: if view.temporary {
                Some(session.conn_id())
            } else {
                None
            },
            depends_on,
        };
        ops.push(catalog::Op::CreateItem {
            id: view_id,
            oid: view_oid,
            name: name.clone(),
            item: CatalogItem::View(view.clone()),
        });
        let index_id = if materialize {
            let compute_instance = self
                .catalog
                .resolve_compute_instance(session.vars().cluster())?
                .id;
            let mut index_name = name.clone();
            index_name.item += "_primary_idx";
            index_name = self
                .catalog
                .for_session(session)
                .find_available_name(index_name);
            let index_id = self.catalog.allocate_user_id().await?;
            let full_name = self
                .catalog
                .resolve_full_name(&name, Some(session.conn_id()));
            let index = auto_generate_primary_idx(
                index_name.item.clone(),
                compute_instance,
                full_name,
                view_id,
                &view.desc,
                view.conn_id,
                vec![view_id],
            );
            let index_oid = self.catalog.allocate_oid().await?;
            ops.push(catalog::Op::CreateItem {
                id: index_id,
                oid: index_oid,
                name: index_name,
                item: CatalogItem::Index(index),
            });
            Some((index_id, compute_instance))
        } else {
            None
        };

        Ok((ops, index_id))
    }

    async fn sequence_create_view(
        &mut self,
        session: &Session,
        plan: CreateViewPlan,
        depends_on: Vec<GlobalId>,
    ) -> Result<ExecuteResponse, AdapterError> {
        let if_not_exists = plan.if_not_exists;
        let (ops, index) = self
            .generate_view_ops(
                session,
                plan.name,
                plan.view.clone(),
                plan.replace,
                plan.materialize,
                depends_on,
            )
            .await?;
        match self
            .catalog_transact(Some(session), ops, |txn| {
                if let Some((index_id, compute_instance)) = index {
                    let mut builder = txn.dataflow_builder(compute_instance);
                    Ok(Some((
                        builder.build_index_dataflow(index_id)?,
                        compute_instance,
                    )))
                } else {
                    Ok(None)
                }
            })
            .await
        {
            Ok(df) => {
                if let Some((df, compute_instance)) = df {
                    self.ship_dataflow(df, compute_instance).await;
                }
                Ok(ExecuteResponse::CreatedView { existed: false })
            }
            Err(AdapterError::Catalog(catalog::Error {
                kind: catalog::ErrorKind::ItemAlreadyExists(_),
                ..
            })) if if_not_exists => Ok(ExecuteResponse::CreatedView { existed: true }),
            Err(err) => Err(err),
        }
    }

    async fn sequence_create_views(
        &mut self,
        session: &mut Session,
        plan: CreateViewsPlan,
        depends_on: Vec<GlobalId>,
    ) -> Result<ExecuteResponse, AdapterError> {
        let mut ops = vec![];
        let mut indexes = vec![];

        for (name, view) in plan.views {
            let (mut view_ops, index) = self
                .generate_view_ops(
                    session,
                    name,
                    view,
                    None,
                    plan.materialize,
                    depends_on.clone(),
                )
                .await?;
            ops.append(&mut view_ops);
            indexes.extend(index);
        }
        match self
            .catalog_transact(Some(session), ops, |txn| {
                let mut dfs = HashMap::new();
                for (index_id, compute_instance) in indexes {
                    let mut builder = txn.dataflow_builder(compute_instance);
                    let df = builder.build_index_dataflow(index_id)?;
                    dfs.entry(compute_instance)
                        .or_insert_with(Vec::new)
                        .push(df);
                }
                Ok(dfs)
            })
            .await
        {
            Ok(dfs) => {
                for (compute_instance, dfs) in dfs {
                    if !dfs.is_empty() {
                        self.ship_dataflows(dfs, compute_instance).await;
                    }
                }
                Ok(ExecuteResponse::CreatedView { existed: false })
            }
            Err(_) if plan.if_not_exists => Ok(ExecuteResponse::CreatedView { existed: true }),
            Err(err) => Err(err),
        }
    }

    async fn sequence_create_recorded_view(
        &mut self,
        session: &Session,
        plan: CreateRecordedViewPlan,
        depends_on: Vec<GlobalId>,
    ) -> Result<ExecuteResponse, AdapterError> {
        let CreateRecordedViewPlan {
            name,
            recorded_view:
                RecordedView {
                    create_sql,
                    expr: view_expr,
                    column_names,
                    compute_instance,
                },
            replace,
            if_not_exists,
        } = plan;

        self.validate_timeline(depends_on.clone())?;

        // Recorded views are not allowed to depend on log sources, as replicas
        // are not producing the same definite collection for these.
        // TODO(teskje): Remove this check once arrangement-based log sources
        // are replaced with persist-based ones.
        let log_names = depends_on
            .iter()
            .flat_map(|id| self.catalog.log_dependencies(*id))
            .map(|id| self.catalog.get_entry(&id).name().item.clone())
            .collect::<Vec<_>>();
        if !log_names.is_empty() {
            return Err(AdapterError::InvalidLogDependency {
                object_type: "recorded view".into(),
                log_names,
            });
        }

        // Allocate IDs for the recorded view in the catalog.
        let id = self.catalog.allocate_user_id().await?;
        let oid = self.catalog.allocate_oid().await?;
        // Allocate a unique ID that can be used by the dataflow builder to
        // connect the view dataflow to the storage sink.
        let internal_view_id = self.allocate_transient_id()?;

        let optimized_expr = self.view_optimizer.optimize(view_expr)?;
        let desc = RelationDesc::new(optimized_expr.typ(), column_names);

        // Pick the least valid read timestamp as the as-of for the view
        // dataflow. This makes the recorded view include the maximum possible
        // amount of historical detail.
        let id_bundle = self
            .index_oracle(compute_instance)
            .sufficient_collections(&depends_on);
        let as_of = self.least_valid_read(&id_bundle);

        let mut ops = Vec::new();
        if let Some(drop_id) = replace {
            ops.extend(self.catalog.drop_items_ops(&[drop_id]));
        }
        ops.push(catalog::Op::CreateItem {
            id,
            oid,
            name,
            item: CatalogItem::RecordedView(catalog::RecordedView {
                create_sql,
                optimized_expr,
                desc: desc.clone(),
                depends_on,
                compute_instance,
            }),
        });

        match self
            .catalog_transact(Some(session), ops, |txn| {
                // Create a dataflow that materializes the view query and sinks
                // it to storage.
                let df = txn
                    .dataflow_builder(compute_instance)
                    .build_recorded_view_dataflow(id, as_of.clone(), internal_view_id)?;
                Ok(df)
            })
            .await
        {
            Ok(df) => {
                // Announce the creation of the recorded view source.
                self.controller
                    .storage_mut()
                    .create_collections(vec![(
                        id,
                        CollectionDescription {
                            desc,
                            ingestion: None,
                            remote_addr: None,
                            since: Some(as_of),
                        },
                    )])
                    .await
                    .unwrap();

                self.initialize_storage_read_policies(
                    vec![id],
                    DEFAULT_LOGICAL_COMPACTION_WINDOW_MS,
                )
                .await;

                self.ship_dataflow(df, compute_instance).await;

                Ok(ExecuteResponse::CreatedRecordedView { existed: false })
            }
            Err(AdapterError::Catalog(catalog::Error {
                kind: catalog::ErrorKind::ItemAlreadyExists(_),
                ..
            })) if if_not_exists => Ok(ExecuteResponse::CreatedRecordedView { existed: true }),
            Err(err) => Err(err),
        }
    }

    async fn sequence_create_index(
        &mut self,
        session: &Session,
        plan: CreateIndexPlan,
        depends_on: Vec<GlobalId>,
    ) -> Result<ExecuteResponse, AdapterError> {
        let CreateIndexPlan {
            name,
            index,
            options,
            if_not_exists,
        } = plan;

        // An index must be created on a specific compute instance.
        let compute_instance = index.compute_instance;

        let id = self.catalog.allocate_user_id().await?;
        let index = catalog::Index {
            create_sql: index.create_sql,
            keys: index.keys,
            on: index.on,
            conn_id: None,
            depends_on,
            compute_instance,
        };
        let oid = self.catalog.allocate_oid().await?;
        let op = catalog::Op::CreateItem {
            id,
            oid,
            name,
            item: CatalogItem::Index(index),
        };
        match self
            .catalog_transact(Some(session), vec![op], |txn| {
                let mut builder = txn.dataflow_builder(compute_instance);
                let df = builder.build_index_dataflow(id)?;
                Ok(df)
            })
            .await
        {
            Ok(df) => {
                self.ship_dataflow(df, compute_instance).await;
                self.set_index_options(id, options)
                    .await
                    .expect("index enabled");
                Ok(ExecuteResponse::CreatedIndex { existed: false })
            }
            Err(AdapterError::Catalog(catalog::Error {
                kind: catalog::ErrorKind::ItemAlreadyExists(_),
                ..
            })) if if_not_exists => Ok(ExecuteResponse::CreatedIndex { existed: true }),
            Err(err) => Err(err),
        }
    }

    async fn sequence_create_type(
        &mut self,
        session: &Session,
        plan: CreateTypePlan,
        depends_on: Vec<GlobalId>,
    ) -> Result<ExecuteResponse, AdapterError> {
        let typ = catalog::Type {
            create_sql: plan.typ.create_sql,
            details: CatalogTypeDetails {
                array_id: None,
                typ: plan.typ.inner,
            },
            depends_on,
        };
        let id = self.catalog.allocate_user_id().await?;
        let oid = self.catalog.allocate_oid().await?;
        let op = catalog::Op::CreateItem {
            id,
            oid,
            name: plan.name,
            item: CatalogItem::Type(typ),
        };
        match self
            .catalog_transact(Some(session), vec![op], |_| Ok(()))
            .await
        {
            Ok(()) => Ok(ExecuteResponse::CreatedType),
            Err(err) => Err(err),
        }
    }

    async fn sequence_drop_database(
        &mut self,
        session: &Session,
        plan: DropDatabasePlan,
    ) -> Result<ExecuteResponse, AdapterError> {
        let ops = self.catalog.drop_database_ops(plan.id);
        self.catalog_transact(Some(session), ops, |_| Ok(()))
            .await?;
        Ok(ExecuteResponse::DroppedDatabase)
    }

    async fn sequence_drop_schema(
        &mut self,
        session: &Session,
        plan: DropSchemaPlan,
    ) -> Result<ExecuteResponse, AdapterError> {
        let ops = self.catalog.drop_schema_ops(plan.id);
        self.catalog_transact(Some(session), ops, |_| Ok(()))
            .await?;
        Ok(ExecuteResponse::DroppedSchema)
    }

    async fn sequence_drop_roles(
        &mut self,
        session: &Session,
        plan: DropRolesPlan,
    ) -> Result<ExecuteResponse, AdapterError> {
        let ops = plan
            .names
            .into_iter()
            .map(|name| catalog::Op::DropRole { name })
            .collect();
        self.catalog_transact(Some(session), ops, |_| Ok(()))
            .await?;
        Ok(ExecuteResponse::DroppedRole)
    }

    async fn drop_replica(
        &mut self,
        instance_id: ComputeInstanceId,
        replica_id: ReplicaId,
        replica_config: ConcreteComputeInstanceReplicaConfig,
    ) -> Result<(), anyhow::Error> {
        if let Some(Some(metadata)) = self.transient_replica_metadata.insert(replica_id, None) {
            let retraction = self
                .catalog
                .state()
                .pack_replica_heartbeat_update(replica_id, metadata, -1);
            self.send_builtin_table_updates(vec![retraction]).await;
        }
        self.controller
            .drop_replica(instance_id, replica_id, replica_config)
            .await
    }

    async fn sequence_drop_compute_instances(
        &mut self,
        session: &Session,
        plan: DropComputeInstancesPlan,
    ) -> Result<ExecuteResponse, AdapterError> {
        let mut ops = Vec::new();
        let mut instance_replica_drop_sets = Vec::with_capacity(plan.names.len());
        for name in plan.names {
            let instance = self.catalog.resolve_compute_instance(&name)?;
            instance_replica_drop_sets.push((instance.id, instance.replicas_by_id.clone()));
            for replica_name in instance.replica_id_by_name.keys() {
                ops.push(catalog::Op::DropComputeInstanceReplica {
                    name: replica_name.to_string(),
                    compute_id: instance.id,
                });
            }
            let ids_to_drop: Vec<GlobalId> = instance.exports().iter().cloned().collect();
            ops.extend(self.catalog.drop_items_ops(&ids_to_drop));
            ops.push(catalog::Op::DropComputeInstance { name });
        }

        self.catalog_transact(Some(session), ops, |_| Ok(()))
            .await?;
        for (instance_id, replicas) in instance_replica_drop_sets {
            for (replica_id, replica) in replicas {
                self.drop_replica(instance_id, replica_id, replica.concrete_config)
                    .await
                    .unwrap();
            }
            self.controller.drop_instance(instance_id).await.unwrap();
        }

        Ok(ExecuteResponse::DroppedComputeInstance)
    }

    async fn sequence_drop_compute_instance_replica(
        &mut self,
        session: &Session,
        DropComputeInstanceReplicaPlan { names }: DropComputeInstanceReplicaPlan,
    ) -> Result<ExecuteResponse, AdapterError> {
        if names.is_empty() {
            return Ok(ExecuteResponse::DroppedComputeInstanceReplicas);
        }
        let mut ops = Vec::with_capacity(names.len());
        let mut replicas_to_drop = Vec::with_capacity(names.len());
        for (instance_name, replica_name) in names {
            let instance = self.catalog.resolve_compute_instance(&instance_name)?;
            ops.push(catalog::Op::DropComputeInstanceReplica {
                name: replica_name.clone(),
                compute_id: instance.id,
            });
            let replica_id = instance.replica_id_by_name[&replica_name];

            replicas_to_drop.push((
                instance.id,
                replica_id,
                instance.replicas_by_id[&replica_id].clone(),
            ));
        }

        self.catalog_transact(Some(session), ops, |_| Ok(()))
            .await?;

        for (compute_id, replica_id, replica) in replicas_to_drop {
            self.drop_replica(compute_id, replica_id, replica.concrete_config)
                .await
                .unwrap();
        }

        Ok(ExecuteResponse::DroppedComputeInstanceReplicas)
    }

    async fn sequence_drop_items(
        &mut self,
        session: &Session,
        plan: DropItemsPlan,
    ) -> Result<ExecuteResponse, AdapterError> {
        let ops = self.catalog.drop_items_ops(&plan.items);
        self.catalog_transact(Some(session), ops, |_| Ok(()))
            .await?;
        Ok(match plan.ty {
            ObjectType::Source => ExecuteResponse::DroppedSource,
            ObjectType::View => ExecuteResponse::DroppedView,
            ObjectType::RecordedView => ExecuteResponse::DroppedRecordedView,
            ObjectType::Table => ExecuteResponse::DroppedTable,
            ObjectType::Sink => ExecuteResponse::DroppedSink,
            ObjectType::Index => ExecuteResponse::DroppedIndex,
            ObjectType::Type => ExecuteResponse::DroppedType,
            ObjectType::Secret => ExecuteResponse::DroppedSecret,
            ObjectType::Connection => ExecuteResponse::DroppedConnection,
            ObjectType::Role | ObjectType::Cluster | ObjectType::ClusterReplica => {
                unreachable!("handled through their respective sequence_drop functions")
            }
            ObjectType::Object => unreachable!("generic OBJECT cannot be dropped"),
        })
    }

    fn sequence_show_all_variables(
        &mut self,
        session: &Session,
    ) -> Result<ExecuteResponse, AdapterError> {
        Ok(send_immediate_rows(
            session
                .vars()
                .iter()
                .filter(|v| !v.experimental())
                .map(|v| {
                    Row::pack_slice(&[
                        Datum::String(v.name()),
                        Datum::String(&v.value()),
                        Datum::String(v.description()),
                    ])
                })
                .collect(),
        ))
    }

    fn sequence_show_variable(
        &self,
        session: &Session,
        plan: ShowVariablePlan,
    ) -> Result<ExecuteResponse, AdapterError> {
        let variable = session.vars().get(&plan.name)?;
        let row = Row::pack_slice(&[Datum::String(&variable.value())]);
        Ok(send_immediate_rows(vec![row]))
    }

    fn sequence_set_variable(
        &self,
        session: &mut Session,
        plan: SetVariablePlan,
    ) -> Result<ExecuteResponse, AdapterError> {
        use mz_sql::ast::{SetVariableValue, Value};

        let vars = session.vars_mut();
        let (name, local) = (plan.name, plan.local);
        match plan.value {
            SetVariableValue::Literal(Value::String(s)) => vars.set(&name, &s, local)?,
            SetVariableValue::Literal(lit) => vars.set(&name, &lit.to_string(), local)?,
            SetVariableValue::Ident(ident) => vars.set(&name, &ident.into_string(), local)?,
            SetVariableValue::Default => vars.reset(&name, local)?,
        }

        Ok(ExecuteResponse::SetVariable { name, tag: "SET" })
    }

    fn sequence_reset_variable(
        &self,
        session: &mut Session,
        plan: ResetVariablePlan,
    ) -> Result<ExecuteResponse, AdapterError> {
        session.vars_mut().reset(&plan.name, false)?;
        Ok(ExecuteResponse::SetVariable {
            name: plan.name,
            tag: "RESET",
        })
    }

    async fn sequence_end_transaction(
        &mut self,
        tx: ClientTransmitter<ExecuteResponse>,
        mut session: Session,
        mut action: EndTransactionAction,
    ) {
        // If the transaction has failed, we can only rollback.
        if let (EndTransactionAction::Commit, TransactionStatus::Failed(_)) =
            (&action, session.transaction())
        {
            action = EndTransactionAction::Rollback;
        }
        let response = Ok(ExecuteResponse::TransactionExited {
            tag: action.tag(),
            was_implicit: session.transaction().is_implicit(),
        });

        let result = self
            .sequence_end_transaction_inner(&mut session, action)
            .await;

        let (response, action) = match result {
            Ok((Some(writes), _)) if writes.is_empty() => (response, action),
            Ok((Some(writes), write_lock_guard)) => {
                self.submit_write(PendingWriteTxn {
                    writes,
                    client_transmitter: tx,
                    response,
                    session,
                    action,
                    write_lock_guard,
                });
                return;
            }
            Ok((None, _)) => (response, action),
            Err(err) => (Err(err), EndTransactionAction::Rollback),
        };
        session.vars_mut().end_transaction(action);
        tx.send(response, session);
    }

    async fn sequence_end_transaction_inner(
        &mut self,
        session: &mut Session,
        action: EndTransactionAction,
    ) -> Result<(Option<Vec<WriteOp>>, Option<OwnedMutexGuard<()>>), AdapterError> {
        let txn = self.clear_transaction(session).await;

        if let EndTransactionAction::Commit = action {
            if let (Some(ops), write_lock_guard) = txn.into_ops_and_lock_guard() {
                if let TransactionOps::Writes(mut writes) = ops {
                    for WriteOp { id, .. } in &writes {
                        // Re-verify this id exists.
                        let _ = self.catalog.try_get_entry(&id).ok_or_else(|| {
                            AdapterError::SqlCatalog(CatalogError::UnknownItem(id.to_string()))
                        })?;
                    }

                    // `rows` can be empty if, say, a DELETE's WHERE clause had 0 results.
                    writes.retain(|WriteOp { rows, .. }| !rows.is_empty());
                    return Ok((Some(writes), write_lock_guard));
                }
            }
        }
        Ok((None, None))
    }

    /// Return the set of ids in a timedomain and verify timeline correctness.
    ///
    /// When a user starts a transaction, we need to prevent compaction of anything
    /// they might read from. We use a heuristic of "anything in the same database
    /// schemas with the same timeline as whatever the first query is".
    fn timedomain_for<'a, I>(
        &self,
        uses_ids: I,
        timeline: &Option<Timeline>,
        conn_id: ConnectionId,
        compute_instance: ComputeInstanceId,
    ) -> Result<CollectionIdBundle, AdapterError>
    where
        I: IntoIterator<Item = &'a GlobalId>,
    {
        // Gather all the used schemas.
        let mut schemas = HashSet::new();
        for id in uses_ids {
            let entry = self.catalog.get_entry(id);
            let name = entry.name();
            schemas.insert((&name.qualifiers.database_spec, &name.qualifiers.schema_spec));
        }

        // If any of the system schemas is specified, add the rest of the
        // system schemas.
        let system_schemas = [
            (
                &ResolvedDatabaseSpecifier::Ambient,
                &SchemaSpecifier::Id(self.catalog.get_mz_catalog_schema_id().clone()),
            ),
            (
                &ResolvedDatabaseSpecifier::Ambient,
                &SchemaSpecifier::Id(self.catalog.get_pg_catalog_schema_id().clone()),
            ),
            (
                &ResolvedDatabaseSpecifier::Ambient,
                &SchemaSpecifier::Id(self.catalog.get_information_schema_id().clone()),
            ),
        ];
        if system_schemas.iter().any(|s| schemas.contains(s)) {
            schemas.extend(system_schemas);
        }

        // Gather the IDs of all items in all used schemas.
        let mut item_ids: HashSet<GlobalId> = HashSet::new();
        for (db, schema) in schemas {
            let schema = self.catalog.get_schema(&db, &schema, conn_id);
            item_ids.extend(schema.items.values());
        }

        // Gather the dependencies of those items.
        let mut id_bundle: CollectionIdBundle = self
            .index_oracle(compute_instance)
            .sufficient_collections(item_ids.iter());

        // Filter out ids from different timelines.
        for ids in [
            &mut id_bundle.storage_ids,
            &mut id_bundle.compute_ids.entry(compute_instance).or_default(),
        ] {
            ids.retain(|&id| {
                let id_timeline = self
                    .validate_timeline(vec![id])
                    .expect("single id should never fail");
                match (&id_timeline, &timeline) {
                    // If this id doesn't have a timeline, we can keep it.
                    (None, _) => true,
                    // If there's no source timeline, we have the option to opt into a timeline,
                    // so optimistically choose epoch ms. This is useful when the first query in a
                    // transaction is on a static view.
                    (Some(id_timeline), None) => id_timeline == &Timeline::EpochMilliseconds,
                    // Otherwise check if timelines are the same.
                    (Some(id_timeline), Some(source_timeline)) => id_timeline == source_timeline,
                }
            });
        }

        Ok(id_bundle)
    }

    /// Sequence a peek, determining a timestamp and the most efficient dataflow interaction.
    ///
    /// Peeks are sequenced by assigning a timestamp for evaluation, and then determining and
    /// deploying the most efficient evaluation plan. The peek could evaluate to a constant,
    /// be a simple read out of an existing arrangement, or required a new dataflow to build
    /// the results to return.
    #[tracing::instrument(level = "debug", skip_all)]
    async fn sequence_peek(
        &mut self,
        session: &mut Session,
        plan: PeekPlan,
    ) -> Result<ExecuteResponse, AdapterError> {
        event!(Level::TRACE, plan = format!("{:?}", plan));
        fn check_no_invalid_log_reads<S: Append>(
            catalog: &Catalog<S>,
            compute_instance: &ComputeInstance,
            source_ids: &BTreeSet<GlobalId>,
            target_replica: &mut Option<ReplicaId>,
        ) -> Result<(), AdapterError> {
            let log_names = source_ids
                .iter()
                .flat_map(|id| catalog.log_dependencies(*id))
                .map(|id| catalog.get_entry(&id).name().item.clone())
                .collect::<Vec<_>>();

            if log_names.is_empty() {
                return Ok(());
            }

            // If logging is not initialized for the cluster, no indexes are set
            // up for log sources. This check ensures that we don't try to read
            // from the raw sources, which is not supported.
            if compute_instance.logging.is_none() {
                return Err(AdapterError::IntrospectionDisabled { log_names });
            }

            // Reading from log sources on replicated compute instances is only
            // allowed if a target replica is selected. Otherwise, we have no
            // way of knowing which replica we read the introspection data from.
            let num_replicas = compute_instance.replicas_by_id.len();
            if target_replica.is_none() {
                if num_replicas == 1 {
                    *target_replica = compute_instance.replicas_by_id.keys().next().copied();
                } else {
                    return Err(AdapterError::UntargetedLogRead { log_names });
                }
            }
            Ok(())
        }

        let PeekPlan {
            mut source,
            when,
            finishing,
            copy_to,
        } = plan;

        let compute_instance = self
            .catalog
            .resolve_compute_instance(session.vars().cluster())?;

        let target_replica_name = session.vars().cluster_replica();
        let mut target_replica = target_replica_name
            .map(|name| {
                compute_instance
                    .replica_id_by_name
                    .get(name)
                    .copied()
                    .ok_or(AdapterError::UnknownClusterReplica {
                        cluster_name: compute_instance.name.clone(),
                        replica_name: name.to_string(),
                    })
            })
            .transpose()?;

        if compute_instance.replicas_by_id.is_empty() {
            return Err(AdapterError::NoClusterReplicasAvailable(
                compute_instance.name.clone(),
            ));
        }

        let source_ids = source.depends_on();
        check_no_invalid_log_reads(
            &self.catalog,
            compute_instance,
            &source_ids,
            &mut target_replica,
        )?;

        let compute_instance = compute_instance.id;

        let timeline = self.validate_timeline(source_ids.clone())?;
        let conn_id = session.conn_id();
        let in_transaction = matches!(
            session.transaction(),
            &TransactionStatus::InTransaction(_) | &TransactionStatus::InTransactionImplicit(_)
        );
        // Queries are independent of the logical timestamp iff there are no referenced
        // sources or indexes and there is no reference to `mz_logical_timestamp()`.
        let timestamp_independent = source_ids.is_empty() && !source.contains_temporal();
        // For explicit or implicit transactions that do not use AS OF, get the
        // timestamp of the in-progress transaction or create one. If this is an AS OF
        // query, we don't care about any possible transaction timestamp. If this is a
        // single-statement transaction (TransactionStatus::Started), we don't need to
        // worry about preventing compaction or choosing a valid timestamp for future
        // queries.
        let timestamp = if in_transaction && when == QueryWhen::Immediately {
            // If all previous statements were timestamp-independent and the current one is
            // not, clear the transaction ops so it can get a new timestamp and timedomain.
            if let Some(read_txn) = self.txn_reads.get(&conn_id) {
                if read_txn.timestamp_independent && !timestamp_independent {
                    session.clear_transaction_ops();
                }
            }

            let timestamp = match session.get_transaction_timestamp() {
                Some(ts) => ts,
                _ => {
                    // Determine a timestamp that will be valid for anything in any schema
                    // referenced by the first query.
                    let id_bundle =
                        self.timedomain_for(&source_ids, &timeline, conn_id, compute_instance)?;

                    // We want to prevent compaction of the indexes consulted by
                    // determine_timestamp, not the ones listed in the query.
                    let timestamp = self.determine_timestamp(
                        session,
                        &id_bundle,
                        &QueryWhen::Immediately,
                        compute_instance,
                    )?;
                    let read_holds = read_holds::ReadHolds {
                        time: timestamp,
                        id_bundle,
                    };
                    self.acquire_read_holds(&read_holds).await;
                    let txn_reads = TxnReads {
                        timestamp_independent,
                        read_holds,
                    };
                    self.txn_reads.insert(conn_id, txn_reads);
                    timestamp
                }
            };

            // Verify that the references and indexes for this query are in the
            // current read transaction.
            let id_bundle = self
                .index_oracle(compute_instance)
                .sufficient_collections(&source_ids);
            let allowed_id_bundle = &self.txn_reads.get(&conn_id).unwrap().read_holds.id_bundle;
            // Find the first reference or index (if any) that is not in the transaction. A
            // reference could be caused by a user specifying an object in a different
            // schema than the first query. An index could be caused by a CREATE INDEX
            // after the transaction started.
            let outside = id_bundle.difference(allowed_id_bundle);
            if !outside.is_empty() {
                let mut names: Vec<_> = allowed_id_bundle
                    .iter()
                    // This could filter out a view that has been replaced in another transaction.
                    .filter_map(|id| self.catalog.try_get_entry(&id))
                    .map(|item| item.name())
                    .map(|name| {
                        self.catalog
                            .resolve_full_name(name, Some(session.conn_id()))
                            .to_string()
                    })
                    .collect();
                let mut outside: Vec<_> = outside
                    .iter()
                    .filter_map(|id| self.catalog.try_get_entry(&id))
                    .map(|item| item.name())
                    .map(|name| {
                        self.catalog
                            .resolve_full_name(name, Some(session.conn_id()))
                            .to_string()
                    })
                    .collect();
                // Sort so error messages are deterministic.
                names.sort();
                outside.sort();
                return Err(AdapterError::RelationOutsideTimeDomain {
                    relations: outside,
                    names,
                });
            }

            timestamp
        } else {
            // TODO(guswynn): acquire_read_holds for linearized reads
            let id_bundle = self
                .index_oracle(compute_instance)
                .sufficient_collections(&source_ids);
            self.determine_timestamp(session, &id_bundle, &when, compute_instance)?
        };

        // before we have the corrected timestamp ^
        // TODO(guswynn&mjibson): partition `sequence_peek` by the response to
        // `linearize_sources(source_ids.iter().collect()).await`
        // ------------------------------
        // after we have the timestamp \/

        let source = self.view_optimizer.optimize(source)?;

        // We create a dataflow and optimize it, to determine if we can avoid building it.
        // This can happen if the result optimizes to a constant, or to a `Get` expression
        // around a maintained arrangement.
        let typ = source.typ();
        let key: Vec<MirScalarExpr> = typ
            .default_key()
            .iter()
            .map(|k| MirScalarExpr::Column(*k))
            .collect();
        let (permutation, thinning) = permutation_for_arrangement(&key, typ.arity());
        // Two transient allocations. We could reclaim these if we don't use them, potentially.
        // TODO: reclaim transient identifiers in fast path cases.
        let view_id = self.allocate_transient_id()?;
        let index_id = self.allocate_transient_id()?;
        // The assembled dataflow contains a view and an index of that view.
        let mut dataflow = DataflowDesc::new(format!("temp-view-{}", view_id));
        dataflow.set_as_of(Antichain::from_elem(timestamp));
        let mut builder = self.dataflow_builder(compute_instance);
        builder.import_view_into_dataflow(&view_id, &source, &mut dataflow)?;
        for BuildDesc { plan, .. } in &mut dataflow.objects_to_build {
            prep_relation_expr(
                self.catalog.state(),
                plan,
                ExprPrepStyle::OneShot {
                    logical_time: Some(timestamp),
                    session,
                },
            )?;
        }
        dataflow.export_index(
            index_id,
            IndexDesc {
                on_id: view_id,
                key: key.clone(),
            },
            typ,
        );

        // Optimize the dataflow across views, and any other ways that appeal.
        mz_transform::optimize_dataflow(&mut dataflow, &builder.index_oracle())?;

        // Finalization optimizes the dataflow as much as possible.
        let dataflow_plan = self.finalize_dataflow(dataflow, compute_instance);

        // At this point, `dataflow_plan` contains our best optimized dataflow.
        // We will check the plan to see if there is a fast path to escape full dataflow construction.
        let fast_path = fast_path_peek::create_plan(
            dataflow_plan,
            view_id,
            index_id,
            key,
            permutation,
            thinning.len(),
        )?;

        // We only track the peeks in the session if the query is in a transaction,
        // the query doesn't use AS OF, it's a non-constant or timestamp dependent query.
        if in_transaction
            && when == QueryWhen::Immediately
            && (!matches!(fast_path, fast_path_peek::Plan::Constant(_)) || !timestamp_independent)
        {
            session.add_transaction_ops(TransactionOps::Peeks(timestamp))?;
        }

        // Implement the peek, and capture the response.
        let resp = self
            .implement_fast_path_peek(
                fast_path,
                timestamp,
                finishing,
                conn_id,
                source.arity(),
                compute_instance,
                target_replica,
            )
            .await?;

        match copy_to {
            None => Ok(resp),
            Some(format) => Ok(ExecuteResponse::CopyTo {
                format,
                resp: Box::new(resp),
            }),
        }
    }

    async fn sequence_tail(
        &mut self,
        session: &mut Session,
        plan: TailPlan,
        depends_on: Vec<GlobalId>,
    ) -> Result<ExecuteResponse, AdapterError> {
        let TailPlan {
            from,
            with_snapshot,
            when,
            copy_to,
            emit_progress,
        } = plan;

        let compute_instance = self
            .catalog
            .resolve_compute_instance(session.vars().cluster())?
            .id;

        // TAIL AS OF, similar to peeks, doesn't need to worry about transaction
        // timestamp semantics.
        if when == QueryWhen::Immediately {
            // If this isn't a TAIL AS OF, the TAIL can be in a transaction if it's the
            // only operation.
            session.add_transaction_ops(TransactionOps::Tail)?;
        }

        let make_sink_desc = |coord: &mut Coordinator<S>, from, from_desc, uses| {
            // Determine the frontier of updates to tail *from*.
            // Updates greater or equal to this frontier will be produced.
            let id_bundle = coord
                .index_oracle(compute_instance)
                .sufficient_collections(uses);
            // If a timestamp was explicitly requested, use that.
            let timestamp =
                coord.determine_timestamp(session, &id_bundle, &when, compute_instance)?;

            Ok::<_, AdapterError>(SinkDesc {
                from,
                from_desc,
                connection: SinkConnection::Tail(TailSinkConnection::default()),
                envelope: None,
                as_of: SinkAsOf {
                    frontier: Antichain::from_elem(timestamp),
                    strict: !with_snapshot,
                },
            })
        };

        let dataflow = match from {
            TailFrom::Id(from_id) => {
                let from = self.catalog.get_entry(&from_id);
                let from_desc = from
                    .desc(
                        &self
                            .catalog
                            .resolve_full_name(from.name(), Some(session.conn_id())),
                    )
                    .unwrap()
                    .into_owned();
                let sink_id = self.catalog.allocate_user_id().await?;
                let sink_desc = make_sink_desc(self, from_id, from_desc, &[from_id][..])?;
                let sink_name = format!("tail-{}", sink_id);
                self.dataflow_builder(compute_instance)
                    .build_sink_dataflow(sink_name, sink_id, sink_desc)?
            }
            TailFrom::Query { expr, desc } => {
                let id = self.allocate_transient_id()?;
                let expr = self.view_optimizer.optimize(expr)?;
                let desc = RelationDesc::new(expr.typ(), desc.iter_names());
                let sink_desc = make_sink_desc(self, id, desc, &depends_on)?;
                let mut dataflow = DataflowDesc::new(format!("tail-{}", id));
                let mut dataflow_builder = self.dataflow_builder(compute_instance);
                dataflow_builder.import_view_into_dataflow(&id, &expr, &mut dataflow)?;
                dataflow_builder.build_sink_dataflow_into(&mut dataflow, id, sink_desc)?;
                dataflow
            }
        };

        let (sink_id, sink_desc) = dataflow.sink_exports.iter().next().unwrap();
        session.add_drop_sink(compute_instance, *sink_id);
        let arity = sink_desc.from_desc.arity();
        let (tx, rx) = mpsc::unbounded_channel();
        self.pending_tails
            .insert(*sink_id, PendingTail::new(tx, emit_progress, arity));
        self.ship_dataflow(dataflow, compute_instance).await;

        let resp = ExecuteResponse::Tailing { rx };
        match copy_to {
            None => Ok(resp),
            Some(format) => Ok(ExecuteResponse::CopyTo {
                format,
                resp: Box::new(resp),
            }),
        }
    }

    /// The smallest common valid read frontier among the specified collections.
    fn least_valid_read(&self, id_bundle: &CollectionIdBundle) -> Antichain<mz_repr::Timestamp> {
        let mut since = Antichain::from_elem(Timestamp::minimum());
        {
            let storage = self.controller.storage();
            for id in id_bundle.storage_ids.iter() {
                since.join_assign(&storage.collection(*id).unwrap().implied_capability)
            }
        }
        {
            for (instance, compute_ids) in &id_bundle.compute_ids {
                let compute = self.controller.compute(*instance).unwrap();
                for id in compute_ids.iter() {
                    since.join_assign(&compute.collection(*id).unwrap().implied_capability)
                }
            }
        }
        since
    }

    /// The smallest common valid write frontier among the specified collections.
    ///
    /// Times that are not greater or equal to this frontier are complete for all collections
    /// identified as arguments.
    fn least_valid_write(&self, id_bundle: &CollectionIdBundle) -> Antichain<mz_repr::Timestamp> {
        let mut since = Antichain::new();
        {
            let storage = self.controller.storage();
            for id in id_bundle.storage_ids.iter() {
                since.extend(
                    storage
                        .collection(*id)
                        .unwrap()
                        .write_frontier
                        .frontier()
                        .iter()
                        .cloned(),
                );
            }
        }
        {
            for (instance, compute_ids) in &id_bundle.compute_ids {
                let compute = self.controller.compute(*instance).unwrap();
                for id in compute_ids.iter() {
                    since.extend(
                        compute
                            .collection(*id)
                            .unwrap()
                            .write_frontier
                            .frontier()
                            .iter()
                            .cloned(),
                    );
                }
            }
        }
        since
    }

    /// The largest element not in advance of any object in the collection.
    ///
    /// Times that are not greater to this frontier are complete for all collections
    /// identified as arguments.
    fn largest_not_in_advance_of_upper(
        &self,
        id_bundle: &CollectionIdBundle,
    ) -> mz_repr::Timestamp {
        let upper = self.least_valid_write(&id_bundle);

        // We peek at the largest element not in advance of `upper`, which
        // involves a subtraction. If `upper` contains a zero timestamp there
        // is no "prior" answer, and we do not want to peek at it as it risks
        // hanging awaiting the response to data that may never arrive.
        if let Some(upper) = upper.as_option() {
            upper.step_back().unwrap_or_else(Timestamp::minimum)
        } else {
            // A complete trace can be read in its final form with this time.
            //
            // This should only happen for literals that have no sources or sources that
            // are known to have completed (non-tailed files for example).
            Timestamp::MAX
        }
    }

    /// Determines the timestamp for a query.
    ///
    /// Timestamp determination may fail due to the restricted validity of
    /// traces. Each has a `since` and `upper` frontier, and are only valid
    /// after `since` and sure to be available not after `upper`.
    ///
    /// The set of storage and compute IDs used when determining the timestamp
    /// are also returned.
    fn determine_timestamp(
        &mut self,
        session: &Session,
        id_bundle: &CollectionIdBundle,
        when: &QueryWhen,
        compute_instance: ComputeInstanceId,
    ) -> Result<Timestamp, AdapterError> {
        // Each involved trace has a validity interval `[since, upper)`.
        // The contents of a trace are only guaranteed to be correct when
        // accumulated at a time greater or equal to `since`, and they
        // are only guaranteed to be currently present for times not
        // greater or equal to `upper`.
        //
        // The plan is to first determine a timestamp, based on the requested
        // timestamp policy, and then determine if it can be satisfied using
        // the compacted arrangements we have at hand. It remains unresolved
        // what to do if it cannot be satisfied (perhaps the query should use
        // a larger timestamp and block, perhaps the user should intervene).

        let since = self.least_valid_read(&id_bundle);

        // Initialize candidate to the minimum correct time.
        let mut candidate = Timestamp::minimum();

        if let Some(mut timestamp) = when.advance_to_timestamp() {
            let temp_storage = RowArena::new();
            prep_scalar_expr(self.catalog.state(), &mut timestamp, ExprPrepStyle::AsOf)?;
            let evaled = timestamp.eval(&[], &temp_storage)?;
            if evaled.is_null() {
                coord_bail!("can't use {} as a timestamp for AS OF", evaled);
            }
            let ty = timestamp.typ(&RelationType::empty());
            let ts = match ty.scalar_type {
                ScalarType::Numeric { .. } => {
                    let n = evaled.unwrap_numeric().0;
                    u64::try_from(n)?
                }
                ScalarType::Int16 => evaled.unwrap_int16().try_into()?,
                ScalarType::Int32 => evaled.unwrap_int32().try_into()?,
                ScalarType::Int64 => evaled.unwrap_int64().try_into()?,
                ScalarType::TimestampTz => {
                    evaled.unwrap_timestamptz().timestamp_millis().try_into()?
                }
                ScalarType::Timestamp => evaled.unwrap_timestamp().timestamp_millis().try_into()?,
                _ => coord_bail!(
                    "can't use {} as a timestamp for AS OF",
                    self.catalog.for_session(session).humanize_column_type(&ty)
                ),
            };
            candidate.join_assign(&ts);
        }

        if when.advance_to_since() {
            candidate.advance_by(since.borrow());
        }
        let uses_tables = id_bundle.iter().any(|id| self.catalog.uses_tables(id));
        if when.advance_to_table_ts(uses_tables) {
            candidate.join_assign(&self.get_local_read_ts());
        }
        if when.advance_to_upper(uses_tables) {
            let upper = self.largest_not_in_advance_of_upper(&id_bundle);
            candidate.join_assign(&upper);
        }

        // If the timestamp is greater or equal to some element in `since` we are
        // assured that the answer will be correct.
        if since.less_equal(&candidate) {
            Ok(candidate)
        } else {
            let invalid_indexes =
                if let Some(compute_ids) = id_bundle.compute_ids.get(&compute_instance) {
                    compute_ids
                        .iter()
                        .filter_map(|id| {
                            let since = self
                                .controller
                                .compute(compute_instance)
                                .unwrap()
                                .collection(*id)
                                .unwrap()
                                .read_capabilities
                                .frontier()
                                .to_owned();
                            if since.less_equal(&candidate) {
                                None
                            } else {
                                Some(since)
                            }
                        })
                        .collect()
                } else {
                    Vec::new()
                };
            let invalid_sources = id_bundle.storage_ids.iter().filter_map(|id| {
                let since = self
                    .controller
                    .storage()
                    .collection(*id)
                    .unwrap()
                    .read_capabilities
                    .frontier()
                    .to_owned();
                if since.less_equal(&candidate) {
                    None
                } else {
                    Some(since)
                }
            });
            let invalid = invalid_indexes
                .into_iter()
                .chain(invalid_sources)
                .collect::<Vec<_>>();
            coord_bail!(
                "Timestamp ({}) is not valid for all inputs: {:?}",
                candidate,
                invalid
            );
        }
    }

    fn sequence_explain(
        &mut self,
        session: &Session,
        plan: ExplainPlan,
    ) -> Result<ExecuteResponse, AdapterError> {
        match plan {
            ExplainPlan::New(plan) => self.sequence_explain_new(session, plan),
            ExplainPlan::Old(plan) => self.sequence_explain_old(session, plan),
        }
    }

    fn sequence_explain_new(
        &mut self,
        session: &Session,
        plan: ExplainPlanNew,
    ) -> Result<ExecuteResponse, AdapterError> {
        let compute_instance = self
            .catalog
            .resolve_compute_instance(session.vars().cluster())?
            .id;

        let ExplainPlanNew {
            mut raw_plan,
            row_set_finishing,
            stage,
            format,
            config,
        } = plan;

        let decorrelate = |raw_plan: HirRelationExpr| -> Result<MirRelationExpr, AdapterError> {
            let decorrelated_plan = raw_plan.optimize_and_lower(&OptimizerConfig {
                qgm_optimizations: session.vars().qgm_optimizations(),
            })?;
            Ok(decorrelated_plan)
        };

        let optimize =
            |coord: &mut Self,
             decorrelated_plan: MirRelationExpr|
             -> Result<DataflowDescription<OptimizedMirRelationExpr>, AdapterError> {
                let optimized_plan = coord.view_optimizer.optimize(decorrelated_plan)?;
                let mut dataflow = DataflowDesc::new(format!("explanation"));
                coord
                    .dataflow_builder(compute_instance)
                    .import_view_into_dataflow(
                        // TODO: If explaining a view, pipe the actual id of the view.
                        &GlobalId::Explain,
                        &optimized_plan,
                        &mut dataflow,
                    )?;
                mz_transform::optimize_dataflow(
                    &mut dataflow,
                    &coord.index_oracle(compute_instance),
                )?;
                Ok(dataflow)
            };

        let explanation_string = match stage {
            ExplainStageNew::RawPlan => {
                // construct explanation context
                let catalog = self.catalog.for_session(session);
                let context = ExplainContext {
                    humanizer: &catalog,
                    used_indexes: UsedIndexes::new(Default::default()),
                    finishing: row_set_finishing,
                    fast_path_plan: Default::default(),
                };
                // explain plan
                Explainable::new(&mut raw_plan).explain(&format, &config, &context)?
            }
            ExplainStageNew::QueryGraph => {
                // run partial pipeline
                let mut model = mz_sql::query_model::Model::try_from(raw_plan)?;
                // construct explanation context
                let catalog = self.catalog.for_session(session);
                let context = ExplainContext {
                    humanizer: &catalog,
                    used_indexes: UsedIndexes::new(Default::default()),
                    finishing: row_set_finishing,
                    fast_path_plan: Default::default(),
                };
                // explain plan
                Explainable::new(&mut model).explain(&format, &config, &context)?
            }
            ExplainStageNew::OptimizedQueryGraph => {
                // run partial pipeline
                let mut model = mz_sql::query_model::Model::try_from(raw_plan)?;
                model.optimize();
                // construct explanation context
                let catalog = self.catalog.for_session(session);
                let context = ExplainContext {
                    humanizer: &catalog,
                    used_indexes: UsedIndexes::new(Default::default()),
                    finishing: row_set_finishing,
                    fast_path_plan: Default::default(),
                };
                // explain plan
                Explainable::new(&mut model).explain(&format, &config, &context)?
            }
            ExplainStageNew::DecorrelatedPlan => {
                // run partial pipeline
                let decorrelated_plan = decorrelate(raw_plan)?;
                self.validate_timeline(decorrelated_plan.depends_on())?;
                let mut dataflow = OptimizedMirRelationExpr::declare_optimized(decorrelated_plan);
                // construct explanation context
                let catalog = self.catalog.for_session(session);
                let context = ExplainContext {
                    humanizer: &catalog,
                    used_indexes: UsedIndexes::new(Default::default()),
                    finishing: row_set_finishing,
                    fast_path_plan: Default::default(),
                };
                // explain plan
                Explainable::new(&mut dataflow).explain(&format, &config, &context)?
            }
            ExplainStageNew::OptimizedPlan => {
                // run partial pipeline
                let decorrelated_plan = decorrelate(raw_plan)?;
                self.validate_timeline(decorrelated_plan.depends_on())?;
                let mut dataflow = optimize(self, decorrelated_plan)?;
                // construct explanation context
                let catalog = self.catalog.for_session(session);
                let context = ExplainContext {
                    humanizer: &catalog,
                    used_indexes: UsedIndexes::new(Default::default()),
                    finishing: row_set_finishing,
                    fast_path_plan: Default::default(),
                };
                // explain plan
                Explainable::new(&mut dataflow).explain(&format, &config, &context)?
            }
            ExplainStageNew::PhysicalPlan => {
                // run partial pipeline
                let decorrelated_plan = decorrelate(raw_plan)?;
                self.validate_timeline(decorrelated_plan.depends_on())?;
                let dataflow = optimize(self, decorrelated_plan)?;
                let mut dataflow_plan =
                    mz_compute_client::plan::Plan::<mz_repr::Timestamp>::finalize_dataflow(
                        dataflow,
                    )
                    .expect("Dataflow planning failed; unrecoverable error");
                // construct explanation context
                let catalog = self.catalog.for_session(session);
                let context = ExplainContext {
                    humanizer: &catalog,
                    used_indexes: UsedIndexes::new(Default::default()),
                    finishing: row_set_finishing,
                    fast_path_plan: Default::default(),
                };
                // explain plan
                Explainable::new(&mut dataflow_plan).explain(&format, &config, &context)?
            }
            ExplainStageNew::Trace => {
                let feature = "ExplainStageNew::Trace";
                Err(AdapterError::Unsupported(feature))?
            }
        };

        let rows = vec![Row::pack_slice(&[Datum::from(&*explanation_string)])];
        Ok(send_immediate_rows(rows))
    }

    fn sequence_explain_old(
        &mut self,
        session: &Session,
        plan: ExplainPlanOld,
    ) -> Result<ExecuteResponse, AdapterError> {
        let compute_instance = self
            .catalog
            .resolve_compute_instance(session.vars().cluster())?
            .id;

        let ExplainPlanOld {
            raw_plan,
            row_set_finishing,
            stage,
            options,
        } = plan;

        struct Timings {
            decorrelation: Option<Duration>,
            optimization: Option<Duration>,
        }

        let mut timings = Timings {
            decorrelation: None,
            optimization: None,
        };

        let decorrelate = |timings: &mut Timings,
                           raw_plan: HirRelationExpr|
         -> Result<MirRelationExpr, AdapterError> {
            let start = Instant::now();
            let decorrelated_plan = raw_plan.optimize_and_lower(&OptimizerConfig {
                qgm_optimizations: session.vars().qgm_optimizations(),
            })?;
            timings.decorrelation = Some(start.elapsed());
            Ok(decorrelated_plan)
        };

        let optimize =
            |timings: &mut Timings,
             coord: &mut Self,
             decorrelated_plan: MirRelationExpr|
             -> Result<DataflowDescription<OptimizedMirRelationExpr>, AdapterError> {
                let start = Instant::now();
                let optimized_plan = coord.view_optimizer.optimize(decorrelated_plan)?;
                let mut dataflow = DataflowDesc::new(format!("explanation"));
                coord
                    .dataflow_builder(compute_instance)
                    .import_view_into_dataflow(
                        // TODO: If explaining a view, pipe the actual id of the view.
                        &GlobalId::Explain,
                        &optimized_plan,
                        &mut dataflow,
                    )?;
                mz_transform::optimize_dataflow(
                    &mut dataflow,
                    &coord.index_oracle(compute_instance),
                )?;
                timings.optimization = Some(start.elapsed());
                Ok(dataflow)
            };

        let mut explanation_string = match stage {
            ExplainStageOld::RawPlan => {
                let catalog = self.catalog.for_session(session);
                let mut explanation = mz_sql::plan::Explanation::new(&raw_plan, &catalog);
                if let Some(row_set_finishing) = row_set_finishing {
                    explanation.explain_row_set_finishing(row_set_finishing);
                }
                if options.typed {
                    explanation.explain_types(&BTreeMap::new());
                }
                explanation.to_string()
            }
            ExplainStageOld::QueryGraph => {
                let catalog = self.catalog.for_session(session);
                let mut model = mz_sql::query_model::Model::try_from(raw_plan)?;
                model.as_dot("", &catalog, options.typed)?
            }
            ExplainStageOld::OptimizedQueryGraph => {
                let catalog = self.catalog.for_session(session);
                let mut model = mz_sql::query_model::Model::try_from(raw_plan)?;
                model.optimize();
                model.as_dot("", &catalog, options.typed)?
            }
            ExplainStageOld::DecorrelatedPlan => {
                let decorrelated_plan = OptimizedMirRelationExpr::declare_optimized(decorrelate(
                    &mut timings,
                    raw_plan,
                )?);
                let catalog = self.catalog.for_session(session);
                let formatter = DataflowGraphFormatter::new(&catalog, options.typed);
                let mut explanation = Explanation::new(&decorrelated_plan, &catalog, &formatter);
                if let Some(row_set_finishing) = row_set_finishing {
                    explanation.explain_row_set_finishing(row_set_finishing);
                }
                explanation.to_string()
            }
            ExplainStageOld::OptimizedPlan => {
                let decorrelated_plan = decorrelate(&mut timings, raw_plan)?;
                self.validate_timeline(decorrelated_plan.depends_on())?;
                let dataflow = optimize(&mut timings, self, decorrelated_plan)?;
                let catalog = self.catalog.for_session(session);
                let formatter = DataflowGraphFormatter::new(&catalog, options.typed);
                let mut explanation =
                    Explanation::new_from_dataflow(&dataflow, &catalog, &formatter);
                if let Some(row_set_finishing) = row_set_finishing {
                    explanation.explain_row_set_finishing(row_set_finishing);
                }
                explanation.to_string()
            }
            ExplainStageOld::PhysicalPlan => {
                let decorrelated_plan = decorrelate(&mut timings, raw_plan)?;
                self.validate_timeline(decorrelated_plan.depends_on())?;
                let dataflow = optimize(&mut timings, self, decorrelated_plan)?;
                let dataflow_plan =
                    mz_compute_client::plan::Plan::<mz_repr::Timestamp>::finalize_dataflow(
                        dataflow,
                    )
                    .expect("Dataflow planning failed; unrecoverable error");
                let catalog = self.catalog.for_session(session);
                let mut explanation =
                    Explanation::new_from_dataflow(&dataflow_plan, &catalog, &JsonViewFormatter {});
                if let Some(row_set_finishing) = row_set_finishing {
                    explanation.explain_row_set_finishing(row_set_finishing);
                }
                explanation.to_string()
            }
            ExplainStageOld::Timestamp => {
                let decorrelated_plan = decorrelate(&mut timings, raw_plan)?;
                let optimized_plan = self.view_optimizer.optimize(decorrelated_plan)?;
                self.validate_timeline(optimized_plan.depends_on())?;
                let source_ids = optimized_plan.depends_on();
                let id_bundle = self
                    .index_oracle(compute_instance)
                    .sufficient_collections(&source_ids);
                // TODO: determine_timestamp takes a mut self to track table linearizability,
                // so explaining a plan involving tables has side effects. Removing those side
                // effects would be good.
                let timestamp = self.determine_timestamp(
                    &session,
                    &id_bundle,
                    &QueryWhen::Immediately,
                    compute_instance,
                )?;
                let since = self.least_valid_read(&id_bundle).elements().to_vec();
                let upper = self.least_valid_write(&id_bundle).elements().to_vec();
                let has_table = id_bundle.iter().any(|id| self.catalog.uses_tables(id));
                let table_read_ts = if has_table {
                    Some(self.get_local_read_ts())
                } else {
                    None
                };
                let mut sources = Vec::new();
                {
                    let storage = self.controller.storage();
                    for id in id_bundle.storage_ids.iter() {
                        let state = storage.collection(*id).unwrap();
                        let name = self
                            .catalog
                            .try_get_entry(id)
                            .map(|item| item.name())
                            .map(|name| {
                                self.catalog
                                    .resolve_full_name(name, Some(session.conn_id()))
                                    .to_string()
                            })
                            .unwrap_or_else(|| id.to_string());
                        sources.push(TimestampSource {
                            name: format!("{name} ({id}, storage)"),
                            read_frontier: state.implied_capability.elements().to_vec(),
                            write_frontier: state
                                .write_frontier
                                .frontier()
                                .to_owned()
                                .elements()
                                .to_vec(),
                        });
                    }
                }
                {
                    if let Some(compute_ids) = id_bundle.compute_ids.get(&compute_instance) {
                        let compute = self.controller.compute(compute_instance).unwrap();
                        for id in compute_ids {
                            let state = compute.collection(*id).unwrap();
                            let name = self
                                .catalog
                                .try_get_entry(id)
                                .map(|item| item.name())
                                .map(|name| {
                                    self.catalog
                                        .resolve_full_name(name, Some(session.conn_id()))
                                        .to_string()
                                })
                                .unwrap_or_else(|| id.to_string());
                            sources.push(TimestampSource {
                                name: format!("{name} ({id}, compute)"),
                                read_frontier: state.implied_capability.elements().to_vec(),
                                write_frontier: state
                                    .write_frontier
                                    .frontier()
                                    .to_owned()
                                    .elements()
                                    .to_vec(),
                            });
                        }
                    }
                }
                let explanation = TimestampExplanation {
                    timestamp,
                    since,
                    upper,
                    has_table,
                    table_read_ts,
                    sources,
                };
                explanation.to_string()
            }
        };
        if options.timing {
            if let Some(decorrelation) = &timings.decorrelation {
                write!(
                    explanation_string,
                    "\nDecorrelation time: {}",
                    Interval {
                        months: 0,
                        days: 0,
                        micros: decorrelation.as_micros().try_into().unwrap(),
                    }
                )
                .expect("Write failed");
            }
            if let Some(optimization) = &timings.optimization {
                write!(
                    explanation_string,
                    "\nOptimization time: {}",
                    Interval {
                        months: 0,
                        days: 0,
                        micros: optimization.as_micros().try_into().unwrap(),
                    }
                )
                .expect("Write failed");
            }
            if timings.decorrelation.is_some() || timings.optimization.is_some() {
                explanation_string.push_str("\n");
            }
        }
        let rows = vec![Row::pack_slice(&[Datum::from(&*explanation_string)])];
        Ok(send_immediate_rows(rows))
    }

    #[tracing::instrument(level = "debug", skip_all)]
    fn sequence_send_diffs(
        &mut self,
        session: &mut Session,
        mut plan: SendDiffsPlan,
    ) -> Result<ExecuteResponse, AdapterError> {
        let affected_rows = {
            let mut affected_rows = Diff::from(0);
            let mut all_positive_diffs = true;
            // If all diffs are positive, the number of affected rows is just the
            // sum of all unconsolidated diffs.
            for (_, diff) in plan.updates.iter() {
                if *diff < 0 {
                    all_positive_diffs = false;
                    break;
                }

                affected_rows += diff;
            }

            if !all_positive_diffs {
                // Consolidate rows. This is useful e.g. for an UPDATE where the row
                // doesn't change, and we need to reflect that in the number of
                // affected rows.
                differential_dataflow::consolidation::consolidate(&mut plan.updates);

                affected_rows = 0;
                // With retractions, the number of affected rows is not the number
                // of rows we see, but the sum of the absolute value of their diffs,
                // e.g. if one row is retracted and another is added, the total
                // number of rows affected is 2.
                for (_, diff) in plan.updates.iter() {
                    affected_rows += diff.abs();
                }
            }

            usize::try_from(affected_rows).expect("positive isize must fit")
        };
        event!(
            Level::TRACE,
            affected_rows,
            id = format!("{:?}", plan.id),
            kind = format!("{:?}", plan.kind),
            updates = plan.updates.len(),
            returning = plan.returning.len(),
        );

        session.add_transaction_ops(TransactionOps::Writes(vec![WriteOp {
            id: plan.id,
            rows: plan.updates,
        }]))?;
        if !plan.returning.is_empty() {
            let finishing = RowSetFinishing {
                order_by: Vec::new(),
                limit: None,
                offset: 0,
                project: (0..plan.returning[0].0.iter().count()).collect(),
            };
            return Ok(send_immediate_rows(finishing.finish(plan.returning)));
        }
        Ok(match plan.kind {
            MutationKind::Delete => ExecuteResponse::Deleted(affected_rows),
            MutationKind::Insert => ExecuteResponse::Inserted(affected_rows),
            MutationKind::Update => ExecuteResponse::Updated(affected_rows / 2),
        })
    }

    async fn sequence_insert(
        &mut self,
        tx: ClientTransmitter<ExecuteResponse>,
        mut session: Session,
        plan: InsertPlan,
    ) {
        let optimized_mir = if let MirRelationExpr::Constant { .. } = &plan.values {
            // We don't perform any optimizations on an expression that is already
            // a constant for writes, as we want to maximize bulk-insert throughput.
            OptimizedMirRelationExpr(plan.values)
        } else {
            match self.view_optimizer.optimize(plan.values) {
                Ok(m) => m,
                Err(e) => {
                    tx.send(Err(e.into()), session);
                    return;
                }
            }
        };

        match optimized_mir.into_inner() {
            constants @ MirRelationExpr::Constant { .. } if plan.returning.is_empty() => tx.send(
                self.sequence_insert_constant(&mut session, plan.id, constants),
                session,
            ),
            // All non-constant values must be planned as read-then-writes.
            mut selection => {
                let desc_arity = match self.catalog.try_get_entry(&plan.id) {
                    Some(table) => table
                        .desc(
                            &self
                                .catalog
                                .resolve_full_name(table.name(), Some(session.conn_id())),
                        )
                        .expect("desc called on table")
                        .arity(),
                    None => {
                        tx.send(
                            Err(AdapterError::SqlCatalog(CatalogError::UnknownItem(
                                plan.id.to_string(),
                            ))),
                            session,
                        );
                        return;
                    }
                };

                if selection.contains_temporal() {
                    tx.send(
                        Err(AdapterError::Unsupported(
                            "calls to mz_logical_timestamp in write statements",
                        )),
                        session,
                    );
                    return;
                }

                let finishing = RowSetFinishing {
                    order_by: vec![],
                    limit: None,
                    offset: 0,
                    project: (0..desc_arity).collect(),
                };

                let read_then_write_plan = ReadThenWritePlan {
                    id: plan.id,
                    selection,
                    finishing,
                    assignments: HashMap::new(),
                    kind: MutationKind::Insert,
                    returning: plan.returning,
                };

                self.sequence_read_then_write(tx, session, read_then_write_plan)
                    .await;
            }
        }
    }

    fn sequence_insert_constant(
        &mut self,
        session: &mut Session,
        id: GlobalId,
        constants: MirRelationExpr,
    ) -> Result<ExecuteResponse, AdapterError> {
        // Insert can be queued, so we need to re-verify the id exists.
        let desc = match self.catalog.try_get_entry(&id) {
            Some(table) => table.desc(
                &self
                    .catalog
                    .resolve_full_name(table.name(), Some(session.conn_id())),
            )?,
            None => {
                return Err(AdapterError::SqlCatalog(CatalogError::UnknownItem(
                    id.to_string(),
                )))
            }
        };

        match constants {
            MirRelationExpr::Constant { rows, typ: _ } => {
                let rows = rows?;
                for (row, _) in &rows {
                    for (i, datum) in row.iter().enumerate() {
                        desc.constraints_met(i, &datum)?;
                    }
                }
                let diffs_plan = SendDiffsPlan {
                    id,
                    updates: rows,
                    kind: MutationKind::Insert,
                    returning: Vec::new(),
                };
                self.sequence_send_diffs(session, diffs_plan)
            }
            o => panic!(
                "tried using sequence_insert_constant on non-constant MirRelationExpr {:?}",
                o
            ),
        }
    }

    fn sequence_copy_rows(
        &mut self,
        session: &mut Session,
        id: GlobalId,
        columns: Vec<usize>,
        rows: Vec<Row>,
    ) -> Result<ExecuteResponse, AdapterError> {
        let catalog = self.catalog.for_session(session);
        let values = mz_sql::plan::plan_copy_from(&session.pcx(), &catalog, id, columns, rows)?;
        let values = self.view_optimizer.optimize(values.lower())?;
        // Copied rows must always be constants.
        self.sequence_insert_constant(session, id, values.into_inner())
    }

    // ReadThenWrite is a plan whose writes depend on the results of a
    // read. This works by doing a Peek then queuing a SendDiffs. No writes
    // or read-then-writes can occur between the Peek and SendDiff otherwise a
    // serializability violation could occur.
    async fn sequence_read_then_write(
        &mut self,
        tx: ClientTransmitter<ExecuteResponse>,
        mut session: Session,
        plan: ReadThenWritePlan,
    ) {
        guard_write_critical_section!(self, tx, session, Plan::ReadThenWrite(plan));

        let ReadThenWritePlan {
            id,
            kind,
            selection,
            assignments,
            finishing,
            returning,
        } = plan;

        // Read then writes can be queued, so re-verify the id exists.
        let desc = match self.catalog.try_get_entry(&id) {
            Some(table) => table
                .desc(
                    &self
                        .catalog
                        .resolve_full_name(table.name(), Some(session.conn_id())),
                )
                .expect("desc called on table")
                .into_owned(),
            None => {
                tx.send(
                    Err(AdapterError::SqlCatalog(CatalogError::UnknownItem(
                        id.to_string(),
                    ))),
                    session,
                );
                return;
            }
        };

        // Ensure all objects `selection` depends on are valid for
        // `ReadThenWrite` operations, i.e. they do not refer to any objects
        // whose notion of time moves differently than that of user tables.
        // `true` indicates they're all valid; `false` there are > 0 invalid
        // dependencies.
        //
        // This limitation is meant to ensure no writes occur between this read
        // and the subsequent write.
        fn validate_read_dependencies<S>(catalog: &Catalog<S>, id: &GlobalId) -> bool
        where
            S: mz_stash::Append,
        {
            use CatalogItemType::*;
            match catalog.try_get_entry(id) {
                Some(entry) => match entry.item().typ() {
                    typ @ (Func | View | RecordedView) => {
                        let valid_id = id.is_user() || matches!(typ, Func);
                        valid_id
                            && (
                                // empty `uses` indicates either system func or
                                // view created from constants
                                entry.uses().is_empty()
                                    || entry
                                        .uses()
                                        .iter()
                                        .all(|id| validate_read_dependencies(catalog, id))
                            )
                    }
                    Source | Secret | Connection => false,
                    // Cannot select from sinks or indexes
                    Sink | Index => unreachable!(),
                    Table => id.is_user(),
                    Type => true,
                },
                None => false,
            }
        }

        for id in selection.depends_on() {
            if !validate_read_dependencies(&self.catalog, &id) {
                tx.send(Err(AdapterError::InvalidTableMutationSelection), session);
                return;
            }
        }

        let ts = self.get_local_read_ts();
        let ts = MirScalarExpr::literal_ok(
            Datum::from(Numeric::from(ts)),
            ScalarType::Numeric {
                max_scale: Some(NumericMaxScale::ZERO),
            },
        );
        let peek_response = match self
            .sequence_peek(
                &mut session,
                PeekPlan {
                    source: selection,
                    when: QueryWhen::AtTimestamp(ts),
                    finishing,
                    copy_to: None,
                },
            )
            .await
        {
            Ok(resp) => resp,
            Err(e) => {
                tx.send(Err(e), session);
                return;
            }
        };

        let timeout_dur = *session.vars().statement_timeout();

        let internal_cmd_tx = self.internal_cmd_tx.clone();
        task::spawn(|| format!("sequence_read_then_write:{id}"), async move {
            let arena = RowArena::new();
            let diffs = match peek_response {
                ExecuteResponse::SendingRows {
                    future: batch,
                    span: _,
                } => {
                    // TODO: This timeout should be removed once #11782 lands;
                    // we should instead periodically ensure clusters are
                    // healthy and actively cancel any work waiting on unhealthy
                    // clusters.
                    match tokio::time::timeout(timeout_dur, batch).await {
                        Ok(res) => match res {
                            PeekResponseUnary::Rows(rows) => {
                                |rows: Vec<Row>| -> Result<Vec<(Row, Diff)>, AdapterError> {
                                    // Use 2x row len incase there's some assignments.
                                    let mut diffs = Vec::with_capacity(rows.len() * 2);
                                    let mut datum_vec = mz_repr::DatumVec::new();
                                    for row in rows {
                                        if !assignments.is_empty() {
                                            assert!(
                                                matches!(kind, MutationKind::Update),
                                                "only updates support assignments"
                                            );
                                            let mut datums = datum_vec.borrow_with(&row);
                                            let mut updates = vec![];
                                            for (idx, expr) in &assignments {
                                                let updated = match expr.eval(&datums, &arena) {
                                                    Ok(updated) => updated,
                                                    Err(e) => {
                                                        return Err(AdapterError::Unstructured(
                                                            anyhow!(e),
                                                        ))
                                                    }
                                                };
                                                desc.constraints_met(*idx, &updated)?;
                                                updates.push((*idx, updated));
                                            }
                                            for (idx, new_value) in updates {
                                                datums[idx] = new_value;
                                            }
                                            let updated = Row::pack_slice(&datums);
                                            diffs.push((updated, 1));
                                        }
                                        match kind {
                                            // Updates and deletes always remove the
                                            // current row. Updates will also add an
                                            // updated value.
                                            MutationKind::Update | MutationKind::Delete => {
                                                diffs.push((row, -1))
                                            }
                                            MutationKind::Insert => diffs.push((row, 1)),
                                        }
                                    }
                                    Ok(diffs)
                                }(rows)
                            }
                            PeekResponseUnary::Canceled => {
                                Err(AdapterError::Unstructured(anyhow!("execution canceled")))
                            }
                            PeekResponseUnary::Error(e) => {
                                Err(AdapterError::Unstructured(anyhow!(e)))
                            }
                        },
                        Err(_) => {
                            // We timed out, so remove the pending peek. This is
                            // best-effort and doesn't guarantee we won't
                            // receive a response.
                            internal_cmd_tx
                                .send(Message::RemovePendingPeeks {
                                    conn_id: session.conn_id(),
                                })
                                .expect("sending to internal_cmd_tx cannot fail");
                            Err(AdapterError::StatementTimeout)
                        }
                    }
                }
                _ => Err(AdapterError::Unstructured(anyhow!("expected SendingRows"))),
            };
            let mut returning_rows = Vec::new();
            let mut diff_err: Option<AdapterError> = None;
            if !returning.is_empty() && diffs.is_ok() {
                let arena = RowArena::new();
                for (row, diff) in diffs.as_ref().unwrap() {
                    if diff < &1 {
                        continue;
                    }
                    let mut returning_row = Row::with_capacity(returning.len());
                    let mut packer = returning_row.packer();
                    for expr in &returning {
                        let datums: Vec<_> = row.iter().collect();
                        match expr.eval(&datums, &arena) {
                            Ok(datum) => {
                                packer.push(datum);
                            }
                            Err(err) => {
                                diff_err = Some(err.into());
                                break;
                            }
                        }
                    }
                    let diff = NonZeroI64::try_from(*diff).expect("known to be >= 1");
                    let diff = match NonZeroUsize::try_from(diff) {
                        Ok(diff) => diff,
                        Err(err) => {
                            diff_err = Some(err.into());
                            break;
                        }
                    };
                    returning_rows.push((returning_row, diff));
                    if diff_err.is_some() {
                        break;
                    }
                }
            }
            let diffs = if let Some(err) = diff_err {
                Err(err)
            } else {
                diffs
            };
            internal_cmd_tx
                .send(Message::SendDiffs(SendDiffs {
                    session,
                    tx,
                    id,
                    diffs,
                    kind,
                    returning: returning_rows,
                }))
                .expect("sending to internal_cmd_tx cannot fail");
        });
    }

    async fn sequence_alter_item_rename(
        &mut self,
        session: &Session,
        plan: AlterItemRenamePlan,
    ) -> Result<ExecuteResponse, AdapterError> {
        let op = catalog::Op::RenameItem {
            id: plan.id,
            current_full_name: plan.current_full_name,
            to_name: plan.to_name,
        };
        match self
            .catalog_transact(Some(session), vec![op], |_| Ok(()))
            .await
        {
            Ok(()) => Ok(ExecuteResponse::AlteredObject(plan.object_type)),
            Err(err) => Err(err),
        }
    }

    async fn sequence_alter_index_set_options(
        &mut self,
        plan: AlterIndexSetOptionsPlan,
    ) -> Result<ExecuteResponse, AdapterError> {
        self.set_index_options(plan.id, plan.options).await?;
        Ok(ExecuteResponse::AlteredObject(ObjectType::Index))
    }

    async fn sequence_alter_index_reset_options(
        &mut self,
        plan: AlterIndexResetOptionsPlan,
    ) -> Result<ExecuteResponse, AdapterError> {
        let mut options = Vec::with_capacity(plan.options.len());
        for o in plan.options {
            options.push(match o {
                IndexOptionName::LogicalCompactionWindow => IndexOption::LogicalCompactionWindow(
                    DEFAULT_LOGICAL_COMPACTION_WINDOW_MS.map(Duration::from_millis),
                ),
            });
        }

        self.set_index_options(plan.id, options).await?;

        Ok(ExecuteResponse::AlteredObject(ObjectType::Index))
    }

    async fn sequence_alter_secret(
        &mut self,
        session: &Session,
        plan: AlterSecretPlan,
    ) -> Result<ExecuteResponse, AdapterError> {
        let AlterSecretPlan { id, mut secret_as } = plan;

        let payload = self.extract_secret(session, &mut secret_as)?;

        self.secrets_controller.ensure(id, &payload).await?;

        Ok(ExecuteResponse::AlteredObject(ObjectType::Secret))
    }

    fn extract_secret(
        &mut self,
        session: &Session,
        mut secret_as: &mut MirScalarExpr,
    ) -> Result<Vec<u8>, AdapterError> {
        let temp_storage = RowArena::new();
        prep_scalar_expr(
            self.catalog.state(),
            &mut secret_as,
            ExprPrepStyle::OneShot {
                logical_time: None,
                session,
            },
        )?;
        let evaled = secret_as.eval(&[], &temp_storage)?;

        if evaled == Datum::Null {
            coord_bail!("secret value can not be null");
        }

        let payload = evaled.unwrap_bytes();

        // Limit the size of a secret to 512 KiB
        // This is the largest size of a single secret in Consul/Kubernetes
        // We are enforcing this limit across all types of Secrets Controllers
        // Most secrets are expected to be roughly 75B
        if payload.len() > 1024 * 512 {
            coord_bail!("secrets can not be bigger than 512KiB")
        }

        return Ok(Vec::from(payload));
    }

    /// Perform a catalog transaction. The closure is passed a [`CatalogTxn`]
    /// made from the prospective [`CatalogState`] (i.e., the `Catalog` with `ops`
    /// applied but before the transaction is committed). The closure can return
    /// an error to abort the transaction, or otherwise return a value that is
    /// returned by this function. This allows callers to error while building
    /// [`DataflowDesc`]s. [`Coordinator::ship_dataflow`] must be called after this
    /// function successfully returns on any built `DataflowDesc`.
    ///
    /// [`CatalogState`]: crate::catalog::CatalogState
    #[tracing::instrument(level = "debug", skip_all)]
    async fn catalog_transact<F, R>(
        &mut self,
        session: Option<&Session>,
        ops: Vec<catalog::Op>,
        f: F,
    ) -> Result<R, AdapterError>
    where
        F: FnOnce(CatalogTxn<Timestamp>) -> Result<R, AdapterError>,
    {
        let mut sources_to_drop = vec![];
        let mut tables_to_drop = vec![];
        let mut sinks_to_drop = vec![];
        let mut indexes_to_drop = vec![];
        let mut recorded_views_to_drop = vec![];
        let mut replication_slots_to_drop: Vec<(tokio_postgres::Config, String)> = vec![];
        let mut secrets_to_drop = vec![];

        for op in &ops {
            if let catalog::Op::DropItem(id) = op {
                match self.catalog.get_entry(id).item() {
                    CatalogItem::Table(_) => {
                        tables_to_drop.push(*id);
                    }
                    CatalogItem::Source(source) => {
                        sources_to_drop.push(*id);
                        match &source.source_desc.connection {
                            SourceConnection::Postgres(PostgresSourceConnection {
                                connection,
                                details,
                                ..
                            }) => {
                                let config = connection
                                    .config(&*self.connection_context.secrets_reader)
                                    .await
                                    .unwrap_or_else(|e| {
                                        panic!("Postgres source {id} missing secrets: {e}")
                                    });
                                replication_slots_to_drop.push((config, details.slot.clone()));
                            }
                            _ => {}
                        }
                    }
                    CatalogItem::Sink(catalog::Sink {
                        connection: SinkConnectionState::Ready(_),
                        compute_instance,
                        ..
                    }) => {
                        sinks_to_drop.push((*compute_instance, *id));
                    }
                    CatalogItem::Index(catalog::Index {
                        compute_instance, ..
                    }) => {
                        indexes_to_drop.push((*compute_instance, *id));
                    }
                    CatalogItem::RecordedView(catalog::RecordedView {
                        compute_instance, ..
                    }) => {
                        recorded_views_to_drop.push((*compute_instance, *id));
                    }
                    CatalogItem::Secret(_) => {
                        secrets_to_drop.push(*id);
                    }
                    _ => (),
                }
            }
        }

        self.remove_global_read_holds_storage(
            sources_to_drop
                .iter()
                .chain(tables_to_drop.iter())
                .chain(recorded_views_to_drop.iter().map(|(_, id)| id))
                .cloned(),
        );
        self.remove_global_read_holds_compute(
            sinks_to_drop
                .iter()
                .chain(indexes_to_drop.iter())
                .chain(recorded_views_to_drop.iter())
                .cloned(),
        );

        let (builtin_table_updates, result) = self
            .catalog
            .transact(session, ops, |catalog| {
                f(CatalogTxn {
                    dataflow_client: &self.controller,
                    catalog,
                })
            })
            .await?;

        // No error returns are allowed after this point. Enforce this at compile time
        // by using this odd structure so we don't accidentally add a stray `?`.
        let _: () = async {
            self.send_builtin_table_updates(builtin_table_updates).await;

            if !sources_to_drop.is_empty() {
                self.drop_sources(sources_to_drop).await;
            }
            if !tables_to_drop.is_empty() {
                self.drop_sources(tables_to_drop).await;
            }
            if !sinks_to_drop.is_empty() {
                self.drop_sinks(sinks_to_drop).await;
            }
            if !indexes_to_drop.is_empty() {
                self.drop_indexes(indexes_to_drop).await;
            }
            if !recorded_views_to_drop.is_empty() {
                self.drop_recorded_views(recorded_views_to_drop).await;
            }
            if !secrets_to_drop.is_empty() {
                self.drop_secrets(secrets_to_drop).await;
            }

            // We don't want to block the coordinator on an external postgres server, so
            // move the drop slots to a separate task. This does mean that a failed drop
            // slot won't bubble up to the user as an error message. However, even if it
            // did (and how the code previously worked), mz has already dropped it from our
            // catalog, and so we wouldn't be able to retry anyway.
            if !replication_slots_to_drop.is_empty() {
                // TODO(guswynn): see if there is more relevant info to add to this name
                task::spawn(|| "drop_replication_slots", async move {
                    for (config, slot_name) in replication_slots_to_drop {
                        // Try to drop the replication slots, but give up after a while.
                        let _ = Retry::default()
                            .max_duration(Duration::from_secs(30))
                            .retry_async(|_state| async {
                                mz_postgres_util::drop_replication_slots(
                                    config.clone(),
                                    &[&slot_name],
                                )
                                .await
                            })
                            .await;
                    }
                });
            }
        }
        .await;

        Ok(result)
    }

    #[tracing::instrument(level = "debug", skip_all, fields(updates = updates.len()))]
    async fn send_builtin_table_updates(&mut self, updates: Vec<BuiltinTableUpdate>) {
        // Most DDL queries cause writes to system tables. Unlike writes to user tables, system
        // table writes are not batched in a group commit. This is mostly due to the complexity
        // around checking for conflicting DDL at commit time. There is a possibility that if a user
        // is executing DDL at a rate faster than 1 query per millisecond, then the global timeline
        // will unboundedly advance past the system clock. This can cause future queries to block,
        // but will not affect correctness. Since this rate of DDL is unlikely, we are leaving DDL
        // related writes out of group commits for now.
        //
        // In the future we can add these write to group commit by:
        //  1. Checking for conflicts at commit time and aborting conflicting DDL.
        //  2. Delaying modifications to on-disk and in-memory catalog until commit time.
        let WriteTimestamp {
            timestamp,
            advance_to,
        } = self.get_and_step_local_write_ts().await;
        let mut appends: HashMap<GlobalId, Vec<(Row, Diff)>> = HashMap::new();
        for u in updates {
            appends.entry(u.id).or_default().push((u.row, u.diff));
        }
        for (_, updates) in &mut appends {
            differential_dataflow::consolidation::consolidate(updates);
        }
        let appends = appends
            .into_iter()
            .map(|(id, updates)| {
                let updates = updates
                    .into_iter()
                    .map(|(row, diff)| Update {
                        row,
                        diff,
                        timestamp,
                    })
                    .collect();
                (id, updates, advance_to)
            })
            .collect();
        self.controller.storage_mut().append(appends).await.unwrap();
    }

    async fn drop_sources(&mut self, sources: Vec<GlobalId>) {
        for id in &sources {
            self.read_capability.remove(id);
        }
        self.controller
            .storage_mut()
            .drop_sources(sources)
            .await
            .unwrap();
    }

    async fn drop_sinks(&mut self, sinks: Vec<(ComputeInstanceId, GlobalId)>) {
        let by_compute_instance = sinks.into_iter().into_group_map();
        for (compute_instance, ids) in by_compute_instance {
            // A cluster could have been dropped, so verify it exists.
            if let Some(mut compute) = self.controller.compute_mut(compute_instance) {
                compute.drop_sinks(ids).await.unwrap();
            }
        }
    }

    async fn drop_indexes(&mut self, indexes: Vec<(ComputeInstanceId, GlobalId)>) {
        let mut by_compute_instance = HashMap::new();
        for (compute_instance, id) in indexes {
            if self.read_capability.remove(&id).is_some() {
                by_compute_instance
                    .entry(compute_instance)
                    .or_insert(vec![])
                    .push(id);
            } else {
                tracing::error!("Instructed to drop a non-index index");
            }
        }
        for (compute_instance, ids) in by_compute_instance {
            self.controller
                .compute_mut(compute_instance)
                .unwrap()
                .drop_indexes(ids)
                .await
                .unwrap();
        }
    }

    async fn drop_recorded_views(&mut self, rviews: Vec<(ComputeInstanceId, GlobalId)>) {
        let mut by_compute_instance = HashMap::new();
        let mut source_ids = Vec::new();
        for (compute_instance, id) in rviews {
            if self.read_capability.remove(&id).is_some() {
                by_compute_instance
                    .entry(compute_instance)
                    .or_insert(vec![])
                    .push(id);
                source_ids.push(id);
            } else {
                tracing::error!("Instructed to drop a recorded view that isn't one");
            }
        }

        // Drop compute sinks.
        for (compute_instance, ids) in by_compute_instance {
            // A cluster could have been dropped, so verify it exists.
            if let Some(mut compute) = self.controller.compute_mut(compute_instance) {
                compute.drop_sinks(ids).await.unwrap();
            }
        }

        // Drop storage sources.
        self.controller
            .storage_mut()
            .drop_sources(source_ids)
            .await
            .unwrap();
    }

    fn remove_global_read_holds_storage<I>(&mut self, ids: I)
    where
        I: IntoIterator<Item = GlobalId>,
    {
        for id in ids {
            if let Some(timeline) = self.get_timeline(id) {
                let TimelineState { read_holds, .. } = self
                    .global_timelines
                    .get_mut(&timeline)
                    .expect("all timelines have a timestamp oracle");
                read_holds.id_bundle.storage_ids.remove(&id);
                if read_holds.id_bundle.is_empty() {
                    self.global_timelines.remove(&timeline);
                }
            }
        }
    }

    fn remove_global_read_holds_compute<I>(&mut self, ids: I)
    where
        I: IntoIterator<Item = (ComputeInstanceId, GlobalId)>,
    {
        for (compute_instance, id) in ids {
            if let Some(timeline) = self.get_timeline(id) {
                let TimelineState { read_holds, .. } = self
                    .global_timelines
                    .get_mut(&timeline)
                    .expect("all timelines have a timestamp oracle");
                if let Some(ids) = read_holds.id_bundle.compute_ids.get_mut(&compute_instance) {
                    ids.remove(&id);
                    if ids.is_empty() {
                        read_holds.id_bundle.compute_ids.remove(&compute_instance);
                    }
                    if read_holds.id_bundle.is_empty() {
                        self.global_timelines.remove(&timeline);
                    }
                }
            }
        }
    }

    async fn set_index_options(
        &mut self,
        id: GlobalId,
        options: Vec<IndexOption>,
    ) -> Result<(), AdapterError> {
        let needs = self
            .read_capability
            .get_mut(&id)
            .expect("coord indexes out of sync");

        for o in options {
            match o {
                IndexOption::LogicalCompactionWindow(window) => {
                    // The index is on a specific compute instance.
                    let compute_instance = self
                        .catalog
                        .get_entry(&id)
                        .index()
                        .expect("setting options on index")
                        .compute_instance;
                    let window = window.map(duration_to_timestamp_millis);
                    let policy = match window {
                        Some(time) => ReadPolicy::lag_writes_by(time),
                        None => ReadPolicy::ValidFrom(Antichain::from_elem(Timestamp::minimum())),
                    };
                    needs.base_policy = policy;
                    self.controller
                        .compute_mut(compute_instance)
                        .unwrap()
                        .set_read_policy(vec![(id, needs.policy())])
                        .await
                        .unwrap();
                }
            }
        }
        Ok(())
    }

    async fn drop_secrets(&mut self, secrets: Vec<GlobalId>) {
        for secret in secrets {
            if let Err(e) = self.secrets_controller.delete(secret).await {
                warn!("Dropping secrets has encountered an error: {}", e);
            }
        }
    }

    /// Finalizes a dataflow and then broadcasts it to all workers.
    /// Utility method for the more general [Self::ship_dataflows]
    async fn ship_dataflow(&mut self, dataflow: DataflowDesc, instance: ComputeInstanceId) {
        self.ship_dataflows(vec![dataflow], instance).await
    }

    /// Finalizes a list of dataflows and then broadcasts it to all workers.
    async fn ship_dataflows(&mut self, dataflows: Vec<DataflowDesc>, instance: ComputeInstanceId) {
        let mut output_ids = Vec::new();
        let mut dataflow_plans = Vec::with_capacity(dataflows.len());
        for dataflow in dataflows.into_iter() {
            output_ids.extend(dataflow.export_ids());
            dataflow_plans.push(self.finalize_dataflow(dataflow, instance));
        }
        self.controller
            .compute_mut(instance)
            .unwrap()
            .create_dataflows(dataflow_plans)
            .await
            .unwrap();
        self.initialize_compute_read_policies(
            output_ids,
            instance,
            DEFAULT_LOGICAL_COMPACTION_WINDOW_MS,
        )
        .await;
    }

    /// Finalizes a dataflow.
    ///
    /// Finalization includes optimization, but also validation of various
    /// invariants such as ensuring that the `as_of` frontier is in advance of
    /// the various `since` frontiers of participating data inputs.
    ///
    /// In particular, there are requirement on the `as_of` field for the dataflow
    /// and the `since` frontiers of created arrangements, as a function of the `since`
    /// frontiers of dataflow inputs (sources and imported arrangements).
    ///
    /// # Panics
    ///
    /// Panics if as_of is < the `since` frontiers.
    ///
    /// Panics if the dataflow descriptions contain an invalid plan.
    fn finalize_dataflow(
        &self,
        mut dataflow: DataflowDesc,
        compute_instance: ComputeInstanceId,
    ) -> DataflowDescription<mz_compute_client::plan::Plan> {
        // This function must succeed because catalog_transact has generally been run
        // before calling this function. We don't have plumbing yet to rollback catalog
        // operations if this function fails, and environmentd will be in an unsafe
        // state if we do not correctly clean up the catalog.

        let storage_ids = dataflow
            .source_imports
            .keys()
            .copied()
            .collect::<BTreeSet<_>>();
        let compute_ids = dataflow
            .index_imports
            .keys()
            .copied()
            .collect::<BTreeSet<_>>();

        let compute_ids = vec![(compute_instance, compute_ids)].into_iter().collect();
        let since = self.least_valid_read(&CollectionIdBundle {
            storage_ids,
            compute_ids,
        });

        // Ensure that the dataflow's `as_of` is at least `since`.
        if let Some(as_of) = &mut dataflow.as_of {
            // It should not be possible to request an invalid time. SINK doesn't support
            // AS OF. TAIL and Peek check that their AS OF is >= since.
            assert!(
                <_ as PartialOrder>::less_equal(&since, as_of),
                "Dataflow {} requested as_of ({:?}) not >= since ({:?})",
                dataflow.debug_name,
                as_of,
                since
            );
        } else {
            // Bind the since frontier to the dataflow description.
            dataflow.set_as_of(since);
        }

        mz_compute_client::plan::Plan::finalize_dataflow(dataflow)
            .expect("Dataflow planning failed; unrecoverable error")
    }

    fn allocate_transient_id(&mut self) -> Result<GlobalId, AdapterError> {
        let id = self.transient_id_counter;
        if id == u64::max_value() {
            coord_bail!("id counter overflows i64");
        }
        self.transient_id_counter += 1;
        Ok(GlobalId::Transient(id))
    }

    /// Return an error if the ids are from incompatible timelines. This should
    /// be used to prevent users from doing things that are either meaningless
    /// (joining data from timelines that have similar numbers with different
    /// meanings like two separate debezium topics) or will never complete (joining
    /// cdcv2 and realtime data).
    fn validate_timeline<I>(&self, ids: I) -> Result<Option<Timeline>, AdapterError>
    where
        I: IntoIterator<Item = GlobalId>,
    {
        let timelines = self.get_timelines(ids);
        // If there's more than one timeline, we will not produce meaningful
        // data to a user. Take, for example, some realtime source and a debezium
        // consistency topic source. The realtime source uses something close to now
        // for its timestamps. The debezium source starts at 1 and increments per
        // transaction. We don't want to choose some timestamp that is valid for both
        // of these because the debezium source will never get to the same value as the
        // realtime source's "milliseconds since Unix epoch" value. And even if it did,
        // it's not meaningful to join just because those two numbers happen to be the
        // same now.
        //
        // Another example: assume two separate debezium consistency topics. Both
        // start counting at 1 and thus have similarish numbers that probably overlap
        // a lot. However it's still not meaningful to join those two at a specific
        // transaction counter number because those counters are unrelated to the
        // other.
        if timelines.len() > 1 {
            return Err(AdapterError::Unsupported(
                "multiple timelines within one dataflow",
            ));
        }
        Ok(timelines.into_iter().next())
    }

    /// Return the timeline belonging to a GlobalId, if one exists.
    fn get_timeline(&self, id: GlobalId) -> Option<Timeline> {
        let timelines = self.get_timelines(vec![id]);
        assert!(
            timelines.len() <= 1,
            "impossible for a single object to belong to two timelines"
        );
        timelines.into_iter().next()
    }

    /// Return the timelines belonging to a list of GlobalIds, if any exist.
    fn get_timelines<I>(&self, ids: I) -> HashSet<Timeline>
    where
        I: IntoIterator<Item = GlobalId>,
    {
        let mut timelines: HashMap<GlobalId, Timeline> = HashMap::new();

        // Recurse through IDs to find all sources and tables, adding new ones to
        // the set until we reach the bottom. Static views will end up with an empty
        // timelines.
        let mut ids: Vec<_> = ids.into_iter().collect();
        while let Some(id) = ids.pop() {
            // Protect against possible infinite recursion. Not sure if it's possible, but
            // a cheap prevention for the future.
            if timelines.contains_key(&id) {
                continue;
            }
            if let Some(entry) = self.catalog.try_get_entry(&id) {
                match entry.item() {
                    CatalogItem::Source(source) => {
                        timelines.insert(id, source.timeline.clone());
                    }
                    CatalogItem::Index(index) => {
                        ids.push(index.on);
                    }
                    CatalogItem::View(view) => {
                        ids.extend(view.optimized_expr.depends_on());
                    }
                    CatalogItem::RecordedView(rview) => {
                        ids.extend(rview.optimized_expr.depends_on());
                    }
                    CatalogItem::Table(table) => {
                        timelines.insert(id, table.timeline());
                    }
                    _ => {}
                }
            }
        }

        timelines
            .into_iter()
            .map(|(_, timeline)| timeline)
            .collect()
    }

    /// Attempts to immediately grant `session` access to the write lock or
    /// errors if the lock is currently held.
    fn try_grant_session_write_lock(
        &self,
        session: &mut Session,
    ) -> Result<(), tokio::sync::TryLockError> {
        Arc::clone(&self.write_lock).try_lock_owned().map(|p| {
            session.grant_write_lock(p);
        })
    }

    /// Defers executing `deferred` until the write lock becomes available; waiting
    /// occurs in a green-thread, so callers of this function likely want to
    /// return after calling it.
    fn defer_write(&mut self, deferred: Deferred) {
        let id = match &deferred {
            Deferred::Plan(plan) => plan.session.conn_id().to_string(),
            Deferred::GroupCommit => "group_commit".to_string(),
        };
        self.write_lock_wait_group.push_back(deferred);

        let internal_cmd_tx = self.internal_cmd_tx.clone();
        let write_lock = Arc::clone(&self.write_lock);
        // TODO(guswynn): see if there is more relevant info to add to this name
        task::spawn(|| format!("defer_write:{id}"), async move {
            let guard = write_lock.lock_owned().await;
            internal_cmd_tx
                .send(Message::WriteLockGrant(guard))
                .expect("sending to internal_cmd_tx cannot fail");
        });
    }
}

/// Serves the coordinator based on the provided configuration.
///
/// For a high-level description of the coordinator, see the [crate
/// documentation](crate).
///
/// Returns a handle to the coordinator and a client to communicate with the
/// coordinator.
pub async fn serve<S: Append + 'static>(
    Config {
        dataflow_client,
        storage,
        unsafe_mode,
        build_info,
        metrics_registry,
        now,
        secrets_controller,
        replica_sizes,
        availability_zones,
        connection_context,
    }: Config<S>,
) -> Result<(Handle, Client), AdapterError> {
    let (cmd_tx, cmd_rx) = mpsc::unbounded_channel();
    let (internal_cmd_tx, internal_cmd_rx) = mpsc::unbounded_channel();

    let (mut catalog, builtin_table_updates) = Catalog::open(catalog::Config {
        storage,
        unsafe_mode,
        build_info,
        now: now.clone(),
        skip_migrations: false,
        metrics_registry: &metrics_registry,
        replica_sizes,
        availability_zones,
    })
    .await?;
    let cluster_id = catalog.config().cluster_id;
    let session_id = catalog.config().session_id;
    let start_instant = catalog.config().start_instant;

    // In order for the coordinator to support Rc and Refcell types, it cannot be
    // sent across threads. Spawn it in a thread and have this parent thread wait
    // for bootstrap completion before proceeding.
    let (bootstrap_tx, bootstrap_rx) = oneshot::channel();
    let handle = TokioHandle::current();

    let initial_timestamps = catalog.get_all_persisted_timestamps().await?;
    let thread = thread::Builder::new()
        // The Coordinator thread tends to keep a lot of data on its stack. To
        // prevent a stack overflow we allocate a stack twice as big as the default
        // stack.
        .stack_size(2 * stack::STACK_SIZE)
        .name("coordinator".to_string())
        .spawn(move || {
            let mut timestamp_oracles = BTreeMap::new();
            for (timeline, initial_timestamp) in initial_timestamps {
                let oracle = if timeline == Timeline::EpochMilliseconds {
                    let now = now.clone();
                    handle.block_on(timeline::DurableTimestampOracle::new(
                        initial_timestamp,
                        move || (*&(now))(),
                        *timeline::TIMESTAMP_PERSIST_INTERVAL,
                        |ts| catalog.persist_timestamp(&timeline, ts),
                    ))
                } else {
                    handle.block_on(timeline::DurableTimestampOracle::new(
                        initial_timestamp,
                        Timestamp::minimum,
                        *timeline::TIMESTAMP_PERSIST_INTERVAL,
                        |ts| catalog.persist_timestamp(&timeline, ts),
                    ))
                };
                timestamp_oracles.insert(
                    timeline,
                    TimelineState {
                        oracle,
                        read_holds: ReadHolds::new(initial_timestamp),
                    },
                );
            }

            let mut coord = Coordinator {
                controller: dataflow_client,
                view_optimizer: Optimizer::logical_optimizer(),
                catalog,
                internal_cmd_tx,
                global_timelines: timestamp_oracles,
                advance_tables: AdvanceTables::new(),
                transient_id_counter: 1,
                active_conns: HashMap::new(),
                read_capability: Default::default(),
                txn_reads: Default::default(),
                pending_peeks: HashMap::new(),
                client_pending_peeks: HashMap::new(),
                pending_tails: HashMap::new(),
                write_lock: Arc::new(tokio::sync::Mutex::new(())),
                write_lock_wait_group: VecDeque::new(),
                pending_writes: Vec::new(),
                secrets_controller,
                connection_context,
                transient_replica_metadata: HashMap::new(),
            };
            let bootstrap = handle.block_on(coord.bootstrap(builtin_table_updates));
            let ok = bootstrap.is_ok();
            bootstrap_tx.send(bootstrap).unwrap();
            if ok {
                handle.block_on(coord.serve(internal_cmd_rx, cmd_rx));
            }
        })
        .unwrap();
    match bootstrap_rx.await.unwrap() {
        Ok(()) => {
            let handle = Handle {
                cluster_id,
                session_id,
                start_instant,
                _thread: thread.join_on_drop(),
            };
            let client = Client::new(cmd_tx);
            Ok((handle, client))
        }
        Err(e) => Err(e),
    }
}

/// Constructs an [`ExecuteResponse`] that that will send some rows to the
/// client immediately, as opposed to asking the dataflow layer to send along
/// the rows after some computation.
fn send_immediate_rows(rows: Vec<Row>) -> ExecuteResponse {
    ExecuteResponse::SendingRows {
        future: Box::pin(async { PeekResponseUnary::Rows(rows) }),
        span: tracing::Span::none(),
    }
}

fn auto_generate_primary_idx(
    index_name: String,
    compute_instance: ComputeInstanceId,
    on_name: FullObjectName,
    on_id: GlobalId,
    on_desc: &RelationDesc,
    conn_id: Option<ConnectionId>,
    depends_on: Vec<GlobalId>,
) -> catalog::Index {
    let default_key = on_desc.typ().default_key();
    catalog::Index {
        create_sql: index_sql(
            index_name,
            compute_instance,
            on_name,
            &on_desc,
            &default_key,
        ),
        on: on_id,
        keys: default_key
            .iter()
            .map(|k| MirScalarExpr::Column(*k))
            .collect(),
        conn_id,
        depends_on,
        compute_instance,
    }
}

// TODO(benesch): constructing the canonical CREATE INDEX statement should be
// the responsibility of the SQL package.
pub fn index_sql(
    index_name: String,
    compute_instance: ComputeInstanceId,
    view_name: FullObjectName,
    view_desc: &RelationDesc,
    keys: &[usize],
) -> String {
    use mz_sql::ast::{Expr, Value};

    CreateIndexStatement::<Raw> {
        name: Some(Ident::new(index_name)),
        on_name: RawObjectName::Name(mz_sql::normalize::unresolve(view_name)),
        in_cluster: Some(RawClusterName::Resolved(compute_instance.to_string())),
        key_parts: Some(
            keys.iter()
                .map(|i| match view_desc.get_unambiguous_name(*i) {
                    Some(n) => Expr::Identifier(vec![Ident::new(n.to_string())]),
                    _ => Expr::Value(Value::Number((i + 1).to_string())),
                })
                .collect(),
        ),
        with_options: vec![],
        if_not_exists: false,
    }
    .to_ast_string_stable()
}

/// Converts a Duration to a Timestamp representing the number
/// of milliseconds contained in that Duration
fn duration_to_timestamp_millis(d: Duration) -> Timestamp {
    let millis = d.as_millis();
    if millis > Timestamp::max_value() as u128 {
        Timestamp::max_value()
    } else if millis < Timestamp::min_value() as u128 {
        Timestamp::min_value()
    } else {
        millis as Timestamp
    }
}

/// Creates a description of the statement `stmt`.
///
/// This function is identical to sql::plan::describe except this is also
/// supports describing FETCH statements which need access to bound portals
/// through the session.
pub fn describe<S: Append>(
    catalog: &Catalog<S>,
    stmt: Statement<Raw>,
    param_types: &[Option<ScalarType>],
    session: &Session,
) -> Result<StatementDesc, AdapterError> {
    match stmt {
        // FETCH's description depends on the current session, which describe_statement
        // doesn't (and shouldn't?) have access to, so intercept it here.
        Statement::Fetch(FetchStatement { ref name, .. }) => {
            // Unverified portal is ok here because Coordinator::execute will verify the
            // named portal during execution.
            match session
                .get_portal_unverified(name.as_str())
                .map(|p| p.desc.clone())
            {
                Some(desc) => Ok(desc),
                None => Err(AdapterError::UnknownCursor(name.to_string())),
            }
        }
        _ => {
            let catalog = &catalog.for_session(session);
            let (stmt, _) = mz_sql::names::resolve(catalog, stmt)?;
            Ok(mz_sql::plan::describe(
                &session.pcx(),
                catalog,
                stmt,
                param_types,
            )?)
        }
    }
}

/// Logic and types for fast-path determination for dataflow execution.
///
/// This module determines if a dataflow can be short-cut, by returning constant values
/// or by reading out of existing arrangements, and implements the appropriate plan.
pub mod fast_path_peek {
    use std::{collections::HashMap, num::NonZeroUsize};

    use futures::{FutureExt, StreamExt};
    use uuid::Uuid;

    use mz_compute_client::command::{DataflowDescription, ReplicaId};
    use mz_compute_client::controller::ComputeInstanceId;
    use mz_compute_client::response::PeekResponse;
    use mz_expr::{EvalError, Id, MirScalarExpr};
    use mz_repr::{Diff, GlobalId, Row};
    use mz_stash::Append;

    use crate::client::ConnectionId;
    use crate::coord::{PeekResponseUnary, PendingPeek};
    use crate::AdapterError;

    #[derive(Debug)]
    pub struct PeekDataflowPlan<T> {
        desc: DataflowDescription<mz_compute_client::plan::Plan<T>, (), T>,
        id: GlobalId,
        key: Vec<MirScalarExpr>,
        permutation: HashMap<usize, usize>,
        thinned_arity: usize,
    }

    /// Possible ways in which the coordinator could produce the result for a goal view.
    #[derive(Debug)]
    pub enum Plan<T = mz_repr::Timestamp> {
        /// The view evaluates to a constant result that can be returned.
        Constant(Result<Vec<(Row, T, Diff)>, EvalError>),
        /// The view can be read out of an existing arrangement.
        PeekExisting(GlobalId, Option<Row>, mz_expr::SafeMfpPlan),
        /// The view must be installed as a dataflow and then read.
        PeekDataflow(PeekDataflowPlan<T>),
    }

    /// Determine if the dataflow plan can be implemented without an actual dataflow.
    ///
    /// If the optimized plan is a `Constant` or a `Get` of a maintained arrangement,
    /// we can avoid building a dataflow (and either just return the results, or peek
    /// out of the arrangement, respectively).
    pub fn create_plan(
        dataflow_plan: DataflowDescription<mz_compute_client::plan::Plan>,
        view_id: GlobalId,
        index_id: GlobalId,
        index_key: Vec<MirScalarExpr>,
        index_permutation: HashMap<usize, usize>,
        index_thinned_arity: usize,
    ) -> Result<Plan, AdapterError> {
        // At this point, `dataflow_plan` contains our best optimized dataflow.
        // We will check the plan to see if there is a fast path to escape full dataflow construction.

        // We need to restrict ourselves to settings where the inserted transient view is the first thing
        // to build (no dependent views). There is likely an index to build as well, but we may not be sure.
        if dataflow_plan.objects_to_build.len() >= 1
            && dataflow_plan.objects_to_build[0].id == view_id
        {
            match &dataflow_plan.objects_to_build[0].plan {
                // In the case of a constant, we can return the result now.
                mz_compute_client::plan::Plan::Constant { rows } => {
                    return Ok(Plan::Constant(rows.clone()));
                }
                // In the case of a bare `Get`, we may be able to directly index an arrangement.
                mz_compute_client::plan::Plan::Get { id, keys, plan } => {
                    match plan {
                        mz_compute_client::plan::GetPlan::PassArrangements => {
                            // An arrangement may or may not exist. If not, nothing to be done.
                            if let Some((key, permute, thinning)) = keys.arbitrary_arrangement() {
                                // Just grab any arrangement, but be sure to de-permute the results.
                                for (index_id, (desc, _typ, _monotonic)) in
                                    dataflow_plan.index_imports.iter()
                                {
                                    if Id::Global(desc.on_id) == *id && &desc.key == key {
                                        let mut map_filter_project =
                                            mz_expr::MapFilterProject::new(_typ.arity())
                                                .into_plan()
                                                .unwrap()
                                                .into_nontemporal()
                                                .unwrap();
                                        map_filter_project
                                            .permute(permute.clone(), key.len() + thinning.len());
                                        return Ok(Plan::PeekExisting(
                                            *index_id,
                                            None,
                                            map_filter_project,
                                        ));
                                    }
                                }
                            }
                        }
                        mz_compute_client::plan::GetPlan::Arrangement(key, val, mfp) => {
                            // Convert `mfp` to an executable, non-temporal plan.
                            // It should be non-temporal, as OneShot preparation populates `mz_logical_timestamp`.
                            let map_filter_project = mfp
                                .clone()
                                .into_plan()
                                .map_err(|e| {
                                    crate::error::AdapterError::Unstructured(::anyhow::anyhow!(e))
                                })?
                                .into_nontemporal()
                                .map_err(|_e| {
                                    crate::error::AdapterError::Unstructured(::anyhow::anyhow!(
                                        "OneShot plan has temporal constraints"
                                    ))
                                })?;
                            // We should only get excited if we can track down an index for `id`.
                            // If `keys` is non-empty, that means we think one exists.
                            for (index_id, (desc, _typ, _monotonic)) in
                                dataflow_plan.index_imports.iter()
                            {
                                if Id::Global(desc.on_id) == *id && &desc.key == key {
                                    // Indicate an early exit with a specific index and key_val.
                                    return Ok(Plan::PeekExisting(
                                        *index_id,
                                        val.clone(),
                                        map_filter_project,
                                    ));
                                }
                            }
                        }
                        mz_compute_client::plan::GetPlan::Collection(_) => {
                            // No arrangement, so nothing to be done here.
                        }
                    }
                }
                // nothing can be done for non-trivial expressions.
                _ => {}
            }
        }
        return Ok(Plan::PeekDataflow(PeekDataflowPlan {
            desc: dataflow_plan,
            id: index_id,
            key: index_key,
            permutation: index_permutation,
            thinned_arity: index_thinned_arity,
        }));
    }

    impl<S: Append + 'static> crate::coord::Coordinator<S> {
        /// Implements a peek plan produced by `create_plan` above.
        #[tracing::instrument(level = "debug", skip(self))]
        pub async fn implement_fast_path_peek(
            &mut self,
            fast_path: Plan,
            timestamp: mz_repr::Timestamp,
            finishing: mz_expr::RowSetFinishing,
            conn_id: ConnectionId,
            source_arity: usize,
            compute_instance: ComputeInstanceId,
            target_replica: Option<ReplicaId>,
        ) -> Result<crate::ExecuteResponse, AdapterError> {
            // If the dataflow optimizes to a constant expression, we can immediately return the result.
            if let Plan::Constant(rows) = fast_path {
                let mut rows = match rows {
                    Ok(rows) => rows,
                    Err(e) => return Err(e.into()),
                };
                // retain exactly those updates less or equal to `timestamp`.
                for (_, time, diff) in rows.iter_mut() {
                    use timely::PartialOrder;
                    if time.less_equal(&timestamp) {
                        // clobber the timestamp, so consolidation occurs.
                        *time = timestamp.clone();
                    } else {
                        // zero the difference, to prevent a contribution.
                        *diff = 0;
                    }
                }
                // Consolidate down the results to get correct totals.
                differential_dataflow::consolidation::consolidate_updates(&mut rows);

                let mut results = Vec::new();
                for (row, _time, count) in rows {
                    if count < 0 {
                        Err(EvalError::InvalidParameterValue(format!(
                            "Negative multiplicity in constant result: {}",
                            count
                        )))?
                    };
                    if count > 0 {
                        results.push((row, NonZeroUsize::new(count as usize).unwrap()));
                    }
                }
                let results = finishing.finish(results);
                return Ok(crate::coord::send_immediate_rows(results));
            }

            // The remaining cases are a peek into a maintained arrangement, or building a dataflow.
            // In both cases we will want to peek, and the main difference is that we might want to
            // build a dataflow and drop it once the peek is issued. The peeks are also constructed
            // differently.

            // If we must build the view, ship the dataflow.
            let (peek_command, drop_dataflow) = match fast_path {
                Plan::PeekExisting(id, key, map_filter_project) => (
                    (id, key, timestamp, finishing.clone(), map_filter_project),
                    None,
                ),
                Plan::PeekDataflow(PeekDataflowPlan {
                    desc: dataflow,
                    // n.b. this index_id identifies a transient index the
                    // caller created, so it is guaranteed to be on
                    // `compute_instance`.
                    id: index_id,
                    key: index_key,
                    permutation: index_permutation,
                    thinned_arity: index_thinned_arity,
                }) => {
                    let output_ids = dataflow.export_ids().collect();

                    // Very important: actually create the dataflow (here, so we can destructure).
                    self.controller
                        .compute_mut(compute_instance)
                        .unwrap()
                        .create_dataflows(vec![dataflow])
                        .await
                        .unwrap();
                    self.initialize_compute_read_policies(
                        output_ids,
                        compute_instance,
                        // Disable compaction by using None as the compaction window so that nothing
                        // can compact before the peek occurs below.
                        None,
                    )
                    .await;

                    // Create an identity MFP operator.
                    let mut map_filter_project = mz_expr::MapFilterProject::new(source_arity);
                    map_filter_project
                        .permute(index_permutation, index_key.len() + index_thinned_arity);
                    let map_filter_project = map_filter_project
                        .into_plan()
                        .map_err(|e| {
                            crate::error::AdapterError::Unstructured(::anyhow::anyhow!(e))
                        })?
                        .into_nontemporal()
                        .map_err(|_e| {
                            crate::error::AdapterError::Unstructured(::anyhow::anyhow!(
                                "OneShot plan has temporal constraints"
                            ))
                        })?;
                    (
                        (
                            index_id, // transient identifier produced by `dataflow_plan`.
                            None,
                            timestamp,
                            finishing.clone(),
                            map_filter_project,
                        ),
                        Some(index_id),
                    )
                }
                _ => {
                    unreachable!()
                }
            };

            // Endpoints for sending and receiving peek responses.
            let (rows_tx, rows_rx) = tokio::sync::mpsc::unbounded_channel();

            // Generate unique UUID. Guaranteed to be unique to all pending peeks, there's an very
            // small but unlikely chance that it's not unique to completed peeks.
            let mut uuid = Uuid::new_v4();
            while self.pending_peeks.contains_key(&uuid) {
                uuid = Uuid::new_v4();
            }

            // The peek is ready to go for both cases, fast and non-fast.
            // Stash the response mechanism, and broadcast dataflow construction.
            self.pending_peeks.insert(
                uuid,
                PendingPeek {
                    sender: rows_tx,
                    conn_id,
                },
            );
            self.client_pending_peeks
                .entry(conn_id)
                .or_default()
                .insert(uuid, compute_instance);
            let (id, key, timestamp, _finishing, map_filter_project) = peek_command;

            self.controller
                .compute_mut(compute_instance)
                .unwrap()
                .peek(
                    id,
                    key,
                    uuid,
                    timestamp,
                    finishing.clone(),
                    map_filter_project,
                    target_replica,
                )
                .await
                .unwrap();

            // Prepare the receiver to return as a response.
            let rows_rx = tokio_stream::wrappers::UnboundedReceiverStream::new(rows_rx)
                .fold(PeekResponse::Rows(vec![]), |memo, resp| async {
                    match (memo, resp) {
                        (PeekResponse::Rows(mut memo), PeekResponse::Rows(rows)) => {
                            memo.extend(rows);
                            PeekResponse::Rows(memo)
                        }
                        (PeekResponse::Error(e), _) | (_, PeekResponse::Error(e)) => {
                            PeekResponse::Error(e)
                        }
                        (PeekResponse::Canceled, _) | (_, PeekResponse::Canceled) => {
                            PeekResponse::Canceled
                        }
                    }
                })
                .map(move |resp| match resp {
                    PeekResponse::Rows(rows) => PeekResponseUnary::Rows(finishing.finish(rows)),
                    PeekResponse::Canceled => PeekResponseUnary::Canceled,
                    PeekResponse::Error(e) => PeekResponseUnary::Error(e),
                });

            // If it was created, drop the dataflow once the peek command is sent.
            if let Some(index_id) = drop_dataflow {
                self.remove_global_read_holds_compute(vec![(compute_instance, index_id)]);
                self.drop_indexes(vec![(compute_instance, index_id)]).await;
            }

            Ok(crate::ExecuteResponse::SendingRows {
                future: Box::pin(rows_rx),
                span: tracing::Span::current(),
            })
        }
    }
}

/// Types and methods related to acquiring and releasing read holds on collections.
///
/// A "read hold" prevents the controller from compacting the associated collections,
/// and ensures that they remain "readable" at a specific time, as long as the hold
/// is held.
///
/// These are most commonly used in support of transactions, which acquire these holds
/// to ensure that they can continue to use collections over an open-ended series of
/// queries. However, nothing is specific to transactions here.
pub mod read_holds {
    use crate::coord::id_bundle::CollectionIdBundle;

    /// Relevant information for acquiring or releasing a bundle of read holds.
    #[derive(Clone)]
    pub(super) struct ReadHolds<T> {
        pub(super) time: T,
        pub(super) id_bundle: CollectionIdBundle,
    }

    impl<T> ReadHolds<T> {
        /// Return empty `ReadHolds` at `time`.
        pub fn new(time: T) -> Self {
            ReadHolds {
                time,
                id_bundle: CollectionIdBundle::default(),
            }
        }
    }

    impl<S> crate::coord::Coordinator<S> {
        /// Acquire read holds on the indicated collections at the indicated time.
        ///
        /// This method will panic if the holds cannot be acquired. In the future,
        /// it would be polite to have it error instead, as it is not unrecoverable.
        pub(super) async fn acquire_read_holds(
            &mut self,
            read_holds: &ReadHolds<mz_repr::Timestamp>,
        ) {
            // Update STORAGE read policies.
            let mut policy_changes = Vec::new();
            let storage = self.controller.storage_mut();
            for id in read_holds.id_bundle.storage_ids.iter() {
                let collection = storage.collection(*id).unwrap();
                assert!(collection
                    .read_capabilities
                    .frontier()
                    .less_equal(&read_holds.time));
                let read_needs = self.read_capability.get_mut(id).unwrap();
                read_needs.holds.update_iter(Some((read_holds.time, 1)));
                policy_changes.push((*id, read_needs.policy()));
            }
            storage.set_read_policy(policy_changes).await.unwrap();
            // Update COMPUTE read policies
            for (compute_instance, compute_ids) in read_holds.id_bundle.compute_ids.iter() {
                let mut policy_changes = Vec::new();
                let mut compute = self.controller.compute_mut(*compute_instance).unwrap();
                for id in compute_ids.iter() {
                    let collection = compute.as_ref().collection(*id).unwrap();
                    assert!(collection
                        .read_capabilities
                        .frontier()
                        .less_equal(&read_holds.time));
                    let read_needs = self.read_capability.get_mut(id).unwrap();
                    read_needs.holds.update_iter(Some((read_holds.time, 1)));
                    policy_changes.push((*id, read_needs.policy()));
                }
                compute.set_read_policy(policy_changes).await.unwrap();
            }
        }
        /// Update the timestamp of the read holds on the indicated collections from the
        /// indicated time within `read_holds` to `new_time`.
        ///
        /// This method relies on a previous call to `acquire_read_holds` with the same
        /// `read_holds` argument or a previous call to `update_read_hold` that returned
        /// `read_holds`, and its behavior will be erratic if called on anything else.
        pub(super) async fn update_read_hold(
            &mut self,
            mut read_holds: ReadHolds<mz_repr::Timestamp>,
            new_time: mz_repr::Timestamp,
        ) -> ReadHolds<mz_repr::Timestamp> {
            let ReadHolds {
                time: old_time,
                id_bundle:
                    CollectionIdBundle {
                        storage_ids,
                        compute_ids,
                    },
            } = &read_holds;

            // Update STORAGE read policies.
            let mut policy_changes = Vec::new();
            let storage = self.controller.storage_mut();
            for id in storage_ids.iter() {
                let collection = storage.collection(*id).unwrap();
                assert!(collection
                    .read_capabilities
                    .frontier()
                    .less_equal(&new_time));
                let read_needs = self.read_capability.get_mut(id).unwrap();
                read_needs.holds.update_iter(Some((new_time, 1)));
                read_needs.holds.update_iter(Some((*old_time, -1)));
                policy_changes.push((*id, read_needs.policy()));
            }
            storage.set_read_policy(policy_changes).await.unwrap();
            // Update COMPUTE read policies
            for (compute_instance, compute_ids) in compute_ids.iter() {
                let mut policy_changes = Vec::new();
                let mut compute = self.controller.compute_mut(*compute_instance).unwrap();
                for id in compute_ids.iter() {
                    let collection = compute.as_ref().collection(*id).unwrap();
                    assert!(collection
                        .read_capabilities
                        .frontier()
                        .less_equal(&new_time));
                    let read_needs = self.read_capability.get_mut(id).unwrap();
                    read_needs.holds.update_iter(Some((new_time, 1)));
                    read_needs.holds.update_iter(Some((*old_time, -1)));
                    policy_changes.push((*id, read_needs.policy()));
                }
                compute.set_read_policy(policy_changes).await.unwrap();
            }

            read_holds.time = new_time;
            read_holds
        }
        /// Release read holds on the indicated collections at the indicated time.
        ///
        /// This method relies on a previous call to `acquire_read_holds` with the same
        /// argument, and its behavior will be erratic if called on anything else, or if
        /// called more than once on the same bundle of read holds.
        pub(super) async fn release_read_hold(
            &mut self,
            read_holds: &ReadHolds<mz_repr::Timestamp>,
        ) {
            let ReadHolds {
                time,
                id_bundle:
                    CollectionIdBundle {
                        storage_ids,
                        compute_ids,
                    },
            } = read_holds;

            // Update STORAGE read policies.
            let mut policy_changes = Vec::new();
            for id in storage_ids.iter() {
                // It's possible that a concurrent DDL statement has already dropped this GlobalId
                if let Some(read_needs) = self.read_capability.get_mut(id) {
                    read_needs.holds.update_iter(Some((*time, -1)));
                    policy_changes.push((*id, read_needs.policy()));
                }
            }
            self.controller
                .storage_mut()
                .set_read_policy(policy_changes)
                .await
                .unwrap();
            // Update COMPUTE read policies
            for (compute_instance, compute_ids) in compute_ids.iter() {
                let mut policy_changes = Vec::new();
                for id in compute_ids.iter() {
                    // It's possible that a concurrent DDL statement has already dropped this GlobalId
                    if let Some(read_needs) = self.read_capability.get_mut(id) {
                        read_needs.holds.update_iter(Some((*time, -1)));
                        policy_changes.push((*id, read_needs.policy()));
                    }
                }
                if let Some(mut compute) = self.controller.compute_mut(*compute_instance) {
                    compute.set_read_policy(policy_changes).await.unwrap();
                }
            }
        }
    }
}

/// Information about the read capability requirements of a collection.
///
/// This type tracks both a default policy, as well as various holds that may
/// be expressed, as by transactions to ensure collections remain readable.
struct ReadCapability<T = mz_repr::Timestamp>
where
    T: timely::progress::Timestamp,
{
    /// The default read policy for the collection when no holds are present.
    base_policy: ReadPolicy<T>,
    /// Holds expressed by transactions, that should prevent compaction.
    holds: MutableAntichain<T>,
}

impl<T: timely::progress::Timestamp> From<ReadPolicy<T>> for ReadCapability<T> {
    fn from(base_policy: ReadPolicy<T>) -> Self {
        Self {
            base_policy,
            holds: MutableAntichain::new(),
        }
    }
}

impl<T: timely::progress::Timestamp> ReadCapability<T> {
    /// Acquires the effective read policy, reflecting both the base policy and any holds.
    fn policy(&self) -> ReadPolicy<T> {
        // TODO: This could be "optimized" when `self.holds.frontier` is empty.
        ReadPolicy::Multiple(vec![
            ReadPolicy::ValidFrom(self.holds.frontier().to_owned()),
            self.base_policy.clone(),
        ])
    }
}

#[cfg(test)]
impl<S: Append + 'static> Coordinator<S> {
    #[allow(dead_code)]
    async fn verify_ship_dataflow_no_error(&mut self) {
        // ship_dataflow, ship_dataflows, and finalize_dataflow are not allowed
        // to have a `Result` return because these functions are called after
        // `catalog_transact`, after which no errors are allowed. This test exists to
        // prevent us from incorrectly teaching those functions how to return errors
        // (which has happened twice and is the motivation for this test).

        // An arbitrary compute instance ID to satisfy the function calls below. Note that
        // this only works because this function will never run.
        let compute_instance: ComputeInstanceId = 1;

        let df = DataflowDesc::new("".into());
        let _: () = self.ship_dataflow(df.clone(), compute_instance).await;
        let _: () = self
            .ship_dataflows(vec![df.clone()], compute_instance)
            .await;
        let _: DataflowDescription<mz_compute_client::plan::Plan> =
            self.finalize_dataflow(df, compute_instance);
    }
}

/// A mechanism to ensure that a sequence of writes and reads proceed correctly through timestamps.
mod timeline {
    use std::future::Future;
    use std::time::Duration;

    use once_cell::sync::Lazy;

    /// A timeline is either currently writing or currently reading.
    ///
    /// At each time, writes happen and then reads happen, meaning that writes at a time are
    /// visible to exactly reads at that time or greater, and no other times.
    enum TimestampOracleState<T> {
        /// The timeline is producing collection updates timestamped with the argument.
        Writing(T),
        /// The timeline is observing collections aot the time of the argument.
        Reading(T),
    }

    /// A type that provides write and read timestamps, reads observe exactly their preceding writes..
    ///
    /// Specifically, all read timestamps will be greater or equal to all previously reported write timestamps,
    /// and strictly less than all subsequently emitted write timestamps.
    pub struct TimestampOracle<T> {
        state: TimestampOracleState<T>,
        advance_to: Option<T>,
        next: Box<dyn Fn() -> T>,
    }

    impl<T: super::CoordTimestamp> TimestampOracle<T> {
        /// Create a new timeline, starting at the indicated time. `next` generates
        /// new timestamps when invoked. The timestamps have no requirements, and can
        /// retreat from previous invocations.
        pub fn new<F>(initially: T, next: F) -> Self
        where
            F: Fn() -> T + 'static,
        {
            Self {
                state: TimestampOracleState::Writing(initially.clone()),
                advance_to: Some(initially),
                next: Box::new(next),
            }
        }

        /// Peek the current value of the timestamp.
        ///
        /// No operations should be assigned to the timestamp returned by this function. The
        /// timestamp returned should only be used to compare the progress of the `TimestampOracle`
        /// against some external source of time.
        ///
        /// Subsequent values of `self.read_ts()` and `self.write_ts()` will be greater or equal to
        /// this timestamp.
        ///
        /// NOTE: This can be removed once DDL is included in group commits.
        pub fn peek_ts(&self) -> T {
            match &self.state {
                TimestampOracleState::Writing(ts) | TimestampOracleState::Reading(ts) => ts.clone(),
            }
        }

        /// Acquire a new timestamp for writing.
        ///
        /// This timestamp will be strictly greater than all prior values of
        /// `self.read_ts()`, and less than or equal to all subsequent values of
        /// `self.read_ts()`.
        pub fn write_ts(&mut self) -> T {
            match &self.state {
                TimestampOracleState::Writing(ts) => ts.clone(),
                TimestampOracleState::Reading(ts) => {
                    let mut next = (self.next)();
                    if next.less_equal(&ts) {
                        next = ts.step_forward();
                    }
                    assert!(ts.less_than(&next));
                    self.state = TimestampOracleState::Writing(next.clone());
                    self.advance_to = Some(next.clone());
                    next
                }
            }
        }
        /// Acquire a new timestamp for reading.
        ///
        /// This timestamp will be greater or equal to all prior values of `self.write_ts()`,
        /// and strictly less than all subsequent values of `self.write_ts()`.
        pub fn read_ts(&mut self) -> T {
            match &self.state {
                TimestampOracleState::Reading(ts) => ts.clone(),
                TimestampOracleState::Writing(ts) => {
                    // Avoid rust borrow complaint.
                    let ts = ts.clone();
                    self.state = TimestampOracleState::Reading(ts.clone());
                    self.advance_to = Some(ts.step_forward());
                    ts
                }
            }
        }

        /// Electively advance the tracked times.
        ///
        /// If `lower_bound` is strictly greater than the current time (of either state), the
        /// resulting state will be `Writing(lower_bound)`.
        pub fn fast_forward(&mut self, lower_bound: T) {
            match &self.state {
                TimestampOracleState::Writing(ts) => {
                    if ts.less_than(&lower_bound) {
                        self.advance_to = Some(lower_bound.clone());
                        self.state = TimestampOracleState::Writing(lower_bound);
                    }
                }
                TimestampOracleState::Reading(ts) => {
                    if ts.less_than(&lower_bound) {
                        // This may result in repetition in the case `lower_bound == ts + 1`.
                        // This is documented as fine, and concerned users can protect themselves.
                        self.advance_to = Some(lower_bound.clone());
                        self.state = TimestampOracleState::Writing(lower_bound);
                    }
                }
            }
        }
        /// Whether and to what the next value of `self.write_ts() has advanced since this method was last called.
        ///
        /// This method may produce the same value multiple times, and should not be used as a test for whether
        /// a write-to-read transition has occurred, so much as an advisory signal that write capabilities can advance.
        pub fn should_advance_to(&mut self) -> Option<T> {
            self.advance_to.take()
        }
    }

    /// Interval used to persist durable timestamps. See [`DurableTimestampOracle`] for more
    /// details.
    pub static TIMESTAMP_PERSIST_INTERVAL: Lazy<mz_repr::Timestamp> = Lazy::new(|| {
        Duration::from_secs(15)
            .as_millis()
            .try_into()
            .expect("15 seconds can fit into `Timestamp`")
    });

    /// A type that wraps a [`TimestampOracle`] and provides durable timestamps. This allows us to
    /// recover a timestamp that is larger than all previous timestamps on restart. The protocol
    /// is based on timestamp recovery from Percolator <https://research.google/pubs/pub36726/>. We
    /// "pre-allocate" a group of timestamps at once, and only durably store the largest of those
    /// timestamps. All timestamps within that interval can be served directly from memory, without
    /// going to disk. On restart, we re-initialize the current timestamp to a value one larger
    /// than the persisted timestamp.
    ///
    /// See [`TimestampOracle`] for more details on the properties of the timestamps.
    pub struct DurableTimestampOracle<T> {
        timestamp_oracle: TimestampOracle<T>,
        durable_timestamp: T,
        persist_interval: T,
    }

    impl<T: super::CoordTimestamp> DurableTimestampOracle<T> {
        /// Create a new durable timeline, starting at the indicated time. Timestamps will be
        /// allocated in groups of size `persist_interval`. Also returns the new timestamp that
        /// needs to be persisted to disk.
        ///
        /// See [`TimestampOracle::new`] for more details.
        pub async fn new<F, Fut>(
            initially: T,
            next: F,
            persist_interval: T,
            persist_fn: impl FnOnce(T) -> Fut,
        ) -> Self
        where
            F: Fn() -> T + 'static,
            Fut: Future<Output = Result<(), crate::catalog::Error>>,
        {
            let durable_timestamp = initially.step_forward_by(&persist_interval);
            persist_fn(durable_timestamp.clone()).await.unwrap();
            Self {
                timestamp_oracle: TimestampOracle::new(initially.clone(), next),
                durable_timestamp,
                persist_interval,
            }
        }

        /// Peek the current value of the timestamp.
        ///
        /// See [`TimestampOracle::peek_ts`] for more details.
        pub fn peek_ts(&self) -> T {
            self.timestamp_oracle.peek_ts()
        }

        /// Acquire a new timestamp for writing. Optionally returns a timestamp that needs to be
        /// persisted to disk.
        ///
        /// See [`TimestampOracle::write_ts`] for more details.
        pub async fn write_ts<Fut>(&mut self, persist_fn: impl FnOnce(T) -> Fut) -> T
        where
            Fut: Future<Output = Result<(), crate::catalog::Error>>,
        {
            let ts = self.timestamp_oracle.write_ts();
            self.maybe_allocate_new_timestamps(&ts, persist_fn).await;
            ts
        }

        /// Acquire a new timestamp for reading. Optionally returns a timestamp that needs to be
        /// persisted to disk.
        ///
        /// See [`TimestampOracle::read_ts`] for more details.
        pub fn read_ts(&mut self) -> T {
            let ts = self.timestamp_oracle.read_ts();
            assert!(
                ts.less_than(&self.durable_timestamp),
                "read_ts should not advance the global timestamp"
            );
            ts
        }

        /// Electively advance the tracked times. Optionally returns a timestamp that needs to be
        /// persisted to disk.
        ///
        /// See [`TimestampOracle::fast_forward`] for more details.
        pub async fn fast_forward<Fut>(&mut self, lower_bound: T, persist_fn: impl FnOnce(T) -> Fut)
        where
            Fut: Future<Output = Result<(), crate::catalog::Error>>,
        {
            self.timestamp_oracle.fast_forward(lower_bound.clone());
            self.maybe_allocate_new_timestamps(&lower_bound, persist_fn)
                .await;
        }

        /// See [`TimestampOracle::should_advance_to`] for more details.
        pub fn should_advance_to(&mut self) -> Option<T> {
            self.timestamp_oracle.should_advance_to()
        }

        /// Checks to see if we can serve the timestamp from memory, or if we need to durably store
        /// a new timestamp.
        ///
        /// If `ts` is less than the persisted timestamp then we can serve `ts` from memory,
        /// otherwise we need to durably store some timestamp greater than `ts`.
        async fn maybe_allocate_new_timestamps<Fut>(
            &mut self,
            ts: &T,
            persist_fn: impl FnOnce(T) -> Fut,
        ) where
            Fut: Future<Output = Result<(), crate::catalog::Error>>,
        {
            if self.durable_timestamp.less_equal(ts) {
                self.durable_timestamp = ts.step_forward_by(&self.persist_interval);
                persist_fn(self.durable_timestamp.clone())
                    .await
                    .expect("can't persist timestamp");
            }
        }
    }
}

pub trait CoordTimestamp:
    timely::progress::Timestamp
    + timely::order::TotalOrder
    + differential_dataflow::lattice::Lattice
    + std::fmt::Debug
{
    /// Advance a timestamp by the least amount possible such that
    /// `ts.less_than(ts.step_forward())` is true. Panic if unable to do so.
    fn step_forward(&self) -> Self;

    /// Advance a timestamp forward by the given `amount`. Panic if unable to do so.
    fn step_forward_by(&self, amount: &Self) -> Self;

    /// Retreat a timestamp by the least amount possible such that
    /// `ts.step_back().unwrap().less_than(ts)` is true. Return `None` if unable,
    /// which must only happen if the timestamp is `Timestamp::minimum()`.
    fn step_back(&self) -> Option<Self>;
}

impl CoordTimestamp for mz_repr::Timestamp {
    fn step_forward(&self) -> Self {
        match self.checked_add(1) {
            Some(ts) => ts,
            None => panic!("could not step forward"),
        }
    }

    fn step_forward_by(&self, amount: &Self) -> Self {
        match self.checked_add(*amount) {
            Some(ts) => ts,
            None => panic!("could not step forward"),
        }
    }

    fn step_back(&self) -> Option<Self> {
        self.checked_sub(1)
    }
}<|MERGE_RESOLUTION|>--- conflicted
+++ resolved
@@ -80,7 +80,6 @@
 use differential_dataflow::lattice::Lattice;
 use futures::StreamExt;
 use itertools::Itertools;
-use mz_compute_client::logging::LogVariant;
 use mz_repr::explain_new::Explain;
 use rand::Rng;
 use serde::{Deserialize, Serialize};
@@ -103,13 +102,8 @@
 };
 use mz_compute_client::response::PeekResponse;
 use mz_controller::{
-<<<<<<< HEAD
-    ClusterReplicaSizeConfig, ClusterReplicaSizeMap, ComputeInstanceEvent,
-    ConcreteComputeInstanceReplicaConfig, ConcreteComputeInstanceReplicaLocation,
+    ComputeInstanceEvent, ConcreteComputeInstanceReplicaConfig,
     ConcreteComputeInstanceReplicaLogging, ControllerResponse,
-=======
-    ComputeInstanceEvent, ConcreteComputeInstanceReplicaConfig, ControllerResponse,
->>>>>>> 3da09bfb
 };
 use mz_expr::{
     permutation_for_arrangement, CollectionPlan, MirRelationExpr, MirScalarExpr,
@@ -331,59 +325,6 @@
     catalog: &'a CatalogState,
 }
 
-<<<<<<< HEAD
-fn concretize_replica_config(
-    config: ReplicaConfig,
-    replica_sizes: &ClusterReplicaSizeMap,
-    availability_zones: &[String],
-    persisted_logs: Vec<(LogVariant, GlobalId)>,
-) -> Result<ConcreteComputeInstanceReplicaConfig, AdapterError> {
-    let location = match config {
-        ReplicaConfig::Remote { addrs } => ConcreteComputeInstanceReplicaLocation::Remote { addrs },
-        ReplicaConfig::Managed {
-            size,
-            availability_zone,
-        } => {
-            let size_config = replica_sizes.0.get(&size).ok_or_else(|| {
-                let mut entries = replica_sizes.0.iter().collect::<Vec<_>>();
-                entries.sort_by_key(
-                    |(
-                        _name,
-                        ClusterReplicaSizeConfig {
-                            scale, cpu_limit, ..
-                        },
-                    )| (*scale, *cpu_limit),
-                );
-                let expected = entries.into_iter().map(|(name, _)| name.clone()).collect();
-                AdapterError::InvalidClusterReplicaSize {
-                    size: size.clone(),
-                    expected,
-                }
-            })?;
-
-            if let Some(az) = &availability_zone {
-                if !availability_zones.contains(az) {
-                    return Err(AdapterError::InvalidClusterReplicaAz {
-                        az: az.to_string(),
-                        expected: availability_zones.to_vec(),
-                    });
-                }
-            }
-            ConcreteComputeInstanceReplicaLocation::Managed {
-                size_config: *size_config,
-                size_name: size,
-                availability_zone,
-            }
-        }
-    };
-    Ok(ConcreteComputeInstanceReplicaConfig {
-        location,
-        persisted_logs: ConcreteComputeInstanceReplicaLogging::Concrete(persisted_logs),
-    })
-}
-
-=======
->>>>>>> 3da09bfb
 /// Holds tables needing advancement.
 struct AdvanceTables<T> {
     /// The current number of tables to advance in a single batch.
@@ -854,6 +795,7 @@
                                 desc: variant.desc(),
                                 ingestion: None,
                                 remote_addr: None,
+                                since: None,
                             },
                         )
                     })
@@ -868,7 +810,7 @@
                     .unwrap();
 
                 self.controller
-                    .add_replica_to_instance(instance.id, replica_id, replica.concrete_config)
+                    .add_replica_to_instance(instance.id, replica_id, replica.config)
                     .await
                     .unwrap();
             }
@@ -2884,53 +2826,40 @@
             introspection_sources,
         }];
 
-<<<<<<< HEAD
         // This vector collects introspection sources of all replicas of this compute instance
         let mut introspection_collections = Vec::new();
 
         for (replica_name, replica_config) in replicas {
-            let logical_size = match &replica_config {
-                ReplicaConfig::Managed { size, .. } => Some(size.clone()),
-                ReplicaConfig::Remote { .. } => None,
-            };
-
             // These are the persisted, per replica persisted logs
             let persisted_logs = if compute_instance_config.is_some() {
                 self.catalog
                     .allocate_persisted_introspection_source_indexes()
                     .await
             } else {
-                Vec::new()
+                ConcreteComputeInstanceReplicaLogging::Concrete(Vec::new())
             };
-            tracing::debug!("allocated persisted_logs {:?}", &persisted_logs);
-
-            introspection_collections.extend(persisted_logs.iter().map(|(variant, id)| {
-                (
-                    *id,
-                    CollectionDescription {
-                        desc: variant.desc(),
-                        ingestion: None,
-                        remote_addr: None,
-                    },
-                )
-            }));
-
-            let replica_config = concretize_replica_config(
-                replica_config,
-                &self.replica_sizes,
-                &self.availability_zones,
-                persisted_logs,
-            )?;
+
+            introspection_collections.extend(persisted_logs.get_logs().iter().map(
+                |(variant, id)| {
+                    (
+                        *id,
+                        CollectionDescription {
+                            desc: variant.desc(),
+                            ingestion: None,
+                            remote_addr: None,
+                            since: None,
+                        },
+                    )
+                },
+            ));
+
+            let config = self
+                .catalog
+                .concretize_replica_config(replica_config, persisted_logs)?;
 
             ops.push(catalog::Op::CreateComputeInstanceReplica {
                 name: replica_name,
-                config: replica_config,
-=======
-        for (replica_name, config) in replicas {
-            ops.push(catalog::Op::CreateComputeInstanceReplica {
-                name: replica_name,
-                config: config.into(),
->>>>>>> 3da09bfb
+                config,
                 on_cluster_name: name.clone(),
             });
         }
@@ -2958,7 +2887,7 @@
             .await;
         for (replica_id, replica) in instance.replicas_by_id.clone() {
             self.controller
-                .add_replica_to_instance(instance.id, replica_id, replica.concrete_config)
+                .add_replica_to_instance(instance.id, replica_id, replica.config)
                 .await
                 .unwrap();
         }
@@ -2984,12 +2913,6 @@
             config,
         }: CreateComputeInstanceReplicaPlan,
     ) -> Result<ExecuteResponse, AdapterError> {
-<<<<<<< HEAD
-        let logical_size = match &config {
-            ReplicaConfig::Managed { size, .. } => Some(size.clone()),
-            ReplicaConfig::Remote { .. } => None,
-        };
-
         let instance = self.catalog.resolve_compute_instance(&of_cluster)?;
 
         let persisted_logs = if instance.logging.is_some() {
@@ -2997,19 +2920,11 @@
                 .allocate_persisted_introspection_source_indexes()
                 .await
         } else {
-            Vec::new()
+            ConcreteComputeInstanceReplicaLogging::Concrete(Vec::new())
         };
 
-        let config = concretize_replica_config(
-            config,
-            &self.replica_sizes,
-            &self.availability_zones,
-            persisted_logs,
-        )?;
-
-        let persisted_log_ids = config.persisted_logs.get_log_ids();
-        let persisted_logs_collections = config
-            .persisted_logs
+        let persisted_log_ids = persisted_logs.get_log_ids();
+        let persisted_logs_collections = persisted_logs
             .get_logs()
             .iter()
             .map(|(variant, id)| {
@@ -3019,16 +2934,19 @@
                         desc: variant.desc(),
                         ingestion: None,
                         remote_addr: None,
+                        since: None,
                     },
                 )
             })
             .collect();
 
-=======
->>>>>>> 3da09bfb
+        let config = self
+            .catalog
+            .concretize_replica_config(config, persisted_logs)?;
+
         let op = catalog::Op::CreateComputeInstanceReplica {
             name: name.clone(),
-            config: config.into(),
+            config,
             on_cluster_name: of_cluster.clone(),
         };
 
@@ -3044,7 +2962,6 @@
         let instance = self.catalog.resolve_compute_instance(&of_cluster)?;
         let instance_id = instance.id;
         let replica_id = instance.replica_id_by_name[&name];
-<<<<<<< HEAD
         let replica = instance.replicas_by_id[&replica_id].clone();
 
         if instance.logging.is_some() {
@@ -3057,12 +2974,7 @@
         }
 
         self.controller
-            .add_replica_to_instance(instance_id, replica_id, replica.config)
-=======
-        let replica = &instance.replicas_by_id[&replica_id];
-        self.controller
-            .add_replica_to_instance(instance.id, replica_id, replica.concrete_config.clone())
->>>>>>> 3da09bfb
+            .add_replica_to_instance(instance_id, replica_id, replica.config.clone())
             .await
             .unwrap();
 
@@ -3838,7 +3750,7 @@
             .await?;
         for (instance_id, replicas) in instance_replica_drop_sets {
             for (replica_id, replica) in replicas {
-                self.drop_replica(instance_id, replica_id, replica.concrete_config)
+                self.drop_replica(instance_id, replica_id, replica.config)
                     .await
                     .unwrap();
             }
@@ -3877,7 +3789,7 @@
             .await?;
 
         for (compute_id, replica_id, replica) in replicas_to_drop {
-            self.drop_replica(compute_id, replica_id, replica.concrete_config)
+            self.drop_replica(compute_id, replica_id, replica.config)
                 .await
                 .unwrap();
         }
