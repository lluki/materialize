--- conflicted
+++ resolved
@@ -730,18 +730,13 @@
                 .create_instance(instance.id, instance.logging.clone())
                 .await;
             for (replica_id, replica) in instance.replicas_by_id.clone() {
-<<<<<<< HEAD
-                self.dataflow_client
+                self.controller
                     .add_replica_to_instance(
                         instance.id,
                         replica_id,
                         replica.config,
                         replica.log_collections,
                     )
-=======
-                self.controller
-                    .add_replica_to_instance(instance.id, replica_id, replica.config)
->>>>>>> 06a1e562
                     .await
                     .unwrap();
             }
@@ -2757,6 +2752,7 @@
             replicas,
         }: CreateComputeInstancePlan,
     ) -> Result<ExecuteResponse, AdapterError> {
+        tracing::debug!("sequence_create_compute_instance");
         let introspection_sources = if compute_instance_config.is_some() {
             self.catalog.allocate_introspection_source_indexes().await
         } else {
@@ -2788,6 +2784,7 @@
             } else {
                 Vec::new()
             };
+            tracing::debug!("allocated log collections {:?}", &log_collections);
 
             introspection_collections.extend(log_collections.iter().map(|(log, id)| {
                 (
@@ -2817,7 +2814,7 @@
             .map(|(id, _)| *id)
             .collect();
 
-        self.dataflow_client
+        self.controller
             .storage_mut()
             .create_collections(introspection_collections)
             .await
@@ -2827,27 +2824,17 @@
             .catalog
             .resolve_compute_instance(&name)
             .expect("compute instance must exist after creation");
-<<<<<<< HEAD
-
-        self.dataflow_client
+        self.controller
             .create_instance(instance.id, instance.logging.clone())
             .await;
         for (replica_id, replica) in instance.replicas_by_id.clone() {
-            self.dataflow_client
+            self.controller
                 .add_replica_to_instance(
                     instance.id,
                     replica_id,
                     replica.config,
                     replica.log_collections,
                 )
-=======
-        self.controller
-            .create_instance(instance.id, instance.logging.clone())
-            .await;
-        for (replica_id, replica) in instance.replicas_by_id.clone() {
-            self.controller
-                .add_replica_to_instance(instance.id, replica_id, replica.config)
->>>>>>> 06a1e562
                 .await
                 .unwrap();
         }
@@ -2915,7 +2902,7 @@
         self.catalog_transact(Some(session), vec![op], |_| Ok(()))
             .await?;
 
-        self.dataflow_client
+        self.controller
             .storage_mut()
             .create_collections(introspection_collections)
             .await
@@ -2924,29 +2911,24 @@
         let instance = self.catalog.resolve_compute_instance(&of_cluster)?;
         let instance_id = instance.id;
         let replica_id = instance.replica_id_by_name[&name];
-<<<<<<< HEAD
         let replica = instance.replicas_by_id[&replica_id].clone();
 
         if instance.logging.is_some() {
             self.initialize_compute_read_policies(
                 introspection_collection_ids,
                 instance_id,
-                self.logical_compaction_window_ms,
+                DEFAULT_LOGICAL_COMPACTION_WINDOW_MS,
             )
             .await;
         }
 
-        self.dataflow_client
+        self.controller
             .add_replica_to_instance(
                 instance_id,
                 replica_id,
                 replica.config,
                 replica.log_collections,
             )
-=======
-        self.controller
-            .add_replica_to_instance(instance.id, replica_id, config)
->>>>>>> 06a1e562
             .await
             .unwrap();
 
