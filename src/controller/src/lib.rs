--- conflicted
+++ resolved
@@ -298,12 +298,11 @@
         match config {
             ConcreteComputeInstanceReplicaConfig::Remote { addrs } => {
                 let mut compute_instance = self.compute_mut(instance_id).unwrap();
-<<<<<<< HEAD
-                let client = ComputeGrpcClient::new_partitioned(replicas.into_iter().collect());
-                compute_instance.add_replica(replica_id, client, log_collections);
-=======
-                compute_instance.add_replica(replica_id, addrs.into_iter().collect());
->>>>>>> 06a1e562
+                compute_instance.add_replica(
+                    replica_id,
+                    addrs.into_iter().collect(),
+                    log_collections,
+                );
             }
             ConcreteComputeInstanceReplicaConfig::Managed {
                 size_config,
@@ -371,18 +370,11 @@
                         },
                     )
                     .await?;
-<<<<<<< HEAD
-                let client = ComputeGrpcClient::new_partitioned(service.addresses("controller"));
                 self.compute_mut(instance_id).unwrap().add_replica(
                     replica_id,
-                    client,
+                    service.addresses("controller"),
                     log_collections,
                 );
-=======
-                self.compute_mut(instance_id)
-                    .unwrap()
-                    .add_replica(replica_id, service.addresses("controller"));
->>>>>>> 06a1e562
             }
         }
 
