// Copyright Materialize, Inc. and contributors. All rights reserved.
//
// Use of this software is governed by the Business Source License
// included in the LICENSE file.
//
// As of the Change Date specified in that file, in accordance with
// the Business Source License, use of this software will be governed
// by the Apache License, Version 2.0.

//! A client backed by multiple replicas.
//!
//! This client accepts commands and responds as would a correctly implemented client.
//! Its implementation is wrapped around clients that may fail at any point, and restart.
//! To accommodate this, it records the commands it accepts, and should a client restart
//! the commands are replayed at it, with some modification. As the clients respond, the
//! wrapper client tracks the responses and ensures that they are "logically deduplicated",
//! so that the receiver need not be aware of the replication and restarting.
//!
//! This tactic requires that dataflows be restartable, which they generally are not, due
//! to allowed compaction of their source data. This client must correctly observe commands
//! that allow for compaction of its assets, and only attempt to rebuild them as of those
//! compacted frontiers, as the underlying resources to rebuild them any earlier may not
//! exist any longer.

use std::collections::{HashMap, VecDeque};

use timely::progress::frontier::MutableAntichain;
use timely::progress::Antichain;
use tokio::sync::mpsc::{unbounded_channel, UnboundedReceiver, UnboundedSender};
use tokio_stream::wrappers::UnboundedReceiverStream;

<<<<<<< HEAD
use crate::client::Peek;
use crate::logging::LogVariant;
use mz_repr::GlobalId;

use super::controller::storage::CollectionMetadata;
=======
use mz_ore::tracing::OpenTelemetryContext;
use mz_repr::GlobalId;

use super::ReplicaId;
>>>>>>> 9c4c7036
use super::{ComputeClient, GenericClient};
use super::{ComputeCommand, ComputeResponse};
use super::{Peek, PeekResponse};

/// Spawns a task that repeatedly sends messages back and forth
/// between a client and its owner, and return channels to communicate with it.
///
/// This can be useful because sending to an `mpsc` is synchronous, eliminating
/// cancelation-unsafety in some cases.
///
/// For this to be useful, `Client::recv` must itself be cancelation-safe.
pub fn spawn_client_task<
    C: Send + 'static,
    R: Send + 'static,
    Client: GenericClient<C, R> + 'static,
    Name: AsRef<str>,
    NameClosure: FnOnce() -> Name,
>(
    mut client: Client,
    nc: NameClosure,
) -> (
    UnboundedSender<C>,
    UnboundedReceiver<Result<R, anyhow::Error>>,
) {
    let (cmd_tx, mut cmd_rx) = unbounded_channel();
    let (response_tx, response_rx) = unbounded_channel();
    mz_ore::task::spawn(nc, async move {
        loop {
            tokio::select! {
                m = cmd_rx.recv() => {
                    match m {
                        Some(c) => {
                            // Issues should be detected, and
                            // reconnect attempted, on the `client.recv` path.
                            let _ = client.send(c).await;
                        },
                        None => break,
                    }
                },
                m = client.recv() => {
                    match m.transpose() {
                        Some(m) => {
                            if response_tx.send(m).is_err() {
                                break;
                            }
                        }
                        None => break,
                    }
                }
            }
        }
    });
    (cmd_tx, response_rx)
}

<<<<<<< HEAD
#[derive(Debug)]
struct Replica<T> {
    tx: UnboundedSender<ComputeCommand<T>>,
    rx: UnboundedReceiverStream<Result<ComputeResponse<T>, anyhow::Error>>,
    log_collections: HashMap<LogVariant, CollectionMetadata>,
=======
/// Additional information to store with pening peeks.
#[derive(Debug)]
pub struct PendingPeek {
    /// The OpenTelemetry context for this peek.
    otel_ctx: OpenTelemetryContext,
>>>>>>> 9c4c7036
}

/// A client backed by multiple replicas.
#[derive(Debug)]
pub struct ActiveReplication<T> {
    /// Handles to the replicas themselves.
<<<<<<< HEAD
    replicas: HashMap<String, Replica<T>>,
=======
    replicas: HashMap<
        ReplicaId,
        (
            UnboundedSender<ComputeCommand<T>>,
            UnboundedReceiverStream<Result<ComputeResponse<T>, anyhow::Error>>,
        ),
    >,
>>>>>>> 9c4c7036
    /// Outstanding peek identifiers, to guide responses (and which to suppress).
    peeks: HashMap<uuid::Uuid, PendingPeek>,
    /// Reported frontier of each in-progress tail.
    tails: HashMap<GlobalId, Antichain<T>>,
    /// Frontier information, both unioned across all replicas and from each individual replica.
    uppers: HashMap<GlobalId, (Antichain<T>, HashMap<ReplicaId, MutableAntichain<T>>)>,
    /// The command history, used when introducing new replicas or restarting existing replicas.
    history: crate::client::ComputeCommandHistory<T>,
    /// Most recent count of the volume of unpacked commands (e.g. dataflows in `CreateDataflows`).
    last_command_count: usize,
    /// Responses that should be emitted on the next `recv` call.
    ///
    /// This is introduced to produce peek cancelation responses eagerly, without awaiting a replica
    /// responding with the response itself, which allows us to compact away the peek in `self.history`.
    pending_response: VecDeque<ComputeResponse<T>>,
}

impl<T> Default for ActiveReplication<T> {
    fn default() -> Self {
        Self {
            replicas: Default::default(),
            peeks: Default::default(),
            tails: Default::default(),
            uppers: Default::default(),
            history: Default::default(),
            last_command_count: 0,
            pending_response: Default::default(),
        }
    }
}

impl<T> ActiveReplication<T>
where
    T: timely::progress::Timestamp,
{
    /// Introduce a new replica, and catch it up to the commands of other replicas.
    ///
    /// It is not yet clear under which circumstances a replica can be removed.
<<<<<<< HEAD
    pub async fn add_replica<C: ComputeClient<T> + 'static>(
        &mut self,
        identifier: String,
        client: C,
        log_collections: HashMap<LogVariant, CollectionMetadata>,
    ) {
=======
    pub fn add_replica<C: ComputeClient<T> + 'static>(&mut self, id: ReplicaId, client: C) {
>>>>>>> 9c4c7036
        for (_, frontiers) in self.uppers.values_mut() {
            frontiers.insert(id, {
                let mut frontier = timely::progress::frontier::MutableAntichain::new();
                frontier.update_iter(Some((T::minimum(), 1)));
                frontier
            });
        }
<<<<<<< HEAD
        let (tx, rx) = spawn_client_task(client, || "ActiveReplication client message pump");
        self.replicas.insert(
            identifier.clone(),
            Replica {
                tx,
                rx: rx.into(),
                log_collections,
            },
        );
        self.hydrate_replica(&identifier);
=======
        let (cmd_tx, resp_rx) =
            spawn_client_task(client, || "ActiveReplication client message pump");
        self.replicas.insert(id, (cmd_tx, resp_rx.into()));
        self.hydrate_replica(id);
>>>>>>> 9c4c7036
    }

    pub fn get_replica_ids(&self) -> impl Iterator<Item = ReplicaId> + '_ {
        self.replicas.keys().copied()
    }

    /// Remove a replica by its identifier.
    pub fn remove_replica(&mut self, id: ReplicaId) {
        self.replicas.remove(&id);
        for (_frontier, frontiers) in self.uppers.iter_mut() {
            frontiers.1.remove(&id);
        }
    }

    /// Pipes a command stream at the indicated replica, introducing new dataflow identifiers.
    fn hydrate_replica(&mut self, replica_id: ReplicaId) {
        // Zero out frontiers maintained by this replica.
        for (_id, (_, frontiers)) in self.uppers.iter_mut() {
            *frontiers.get_mut(&replica_id).unwrap() =
                timely::progress::frontier::MutableAntichain::new();
            frontiers
                .get_mut(&replica_id)
                .unwrap()
                .update_iter(Some((T::minimum(), 1)));
        }
        // Take this opportunity to clean up the history we should present.
        self.last_command_count = self.history.reduce(&self.peeks);

        // Replay the commands at the client, creating new dataflow identifiers.
<<<<<<< HEAD
        let replica = self.replicas.get_mut(replica_id).unwrap();
        for command in self.history.iter() {
            let mut command = command.clone();

            // Make logging config replica-specific.
            if let ComputeCommand::CreateInstance(Some(logging)) = &mut command {
                logging.sink_logs = replica.log_collections.clone();
            }

            // Replace dataflow identifiers with new unique ids.
            if let ComputeCommand::CreateDataflows(dataflows) = &mut command {
                for dataflow in dataflows.iter_mut() {
                    dataflow.id = uuid::Uuid::new_v4();
                }
            }
            replica
                .tx
=======
        let (cmd_tx, _) = self.replicas.get_mut(&replica_id).unwrap();
        for command in self.history.iter() {
            let mut command = command.clone();
            specialize_command(&mut command, replica_id);

            cmd_tx
>>>>>>> 9c4c7036
                .send(command)
                .expect("Channel to client has gone away!")
        }
    }
}

#[async_trait::async_trait]
impl<T> GenericClient<ComputeCommand<T>, ComputeResponse<T>> for ActiveReplication<T>
where
    T: timely::progress::Timestamp + differential_dataflow::lattice::Lattice + std::fmt::Debug,
{
    /// The ADAPTER layer's isolation from COMPUTE depends on the fact that this
    /// function is essentially non-blocking, i.e. the ADAPTER blindly awaits
    /// calls to this function. This lets the ADAPTER continue operating even in
    /// the face of unhealthy or absent replicas.
    ///
    /// If this function every become blocking (e.g. making networking calls),
    /// the ADAPTER must amend its contract with COMPUTE.
    async fn send(&mut self, cmd: ComputeCommand<T>) -> Result<(), anyhow::Error> {
        // Update our tracking of peek commands.
        match &cmd {
            ComputeCommand::Peek(Peek { uuid, otel_ctx, .. }) => {
                self.peeks.insert(
                    *uuid,
                    PendingPeek {
                        // TODO(guswynn): can we just hold the `tracing::Span`
                        // here instead?
                        otel_ctx: otel_ctx.clone(),
                    },
                );
            }
            ComputeCommand::CancelPeeks { uuids } => {
                // Enqueue the response to the cancelation.
                self.pending_response.extend(uuids.iter().map(|uuid| {
                    // Canceled peeks should not be further responded to.
                    let otel_ctx = self
                        .peeks
                        .remove(uuid)
                        .map(|pending| pending.otel_ctx)
                        .unwrap_or_else(|| {
                            tracing::warn!("did not find pending peek for {}", uuid);
                            OpenTelemetryContext::empty()
                        });
                    ComputeResponse::PeekResponse(*uuid, PeekResponse::Canceled, otel_ctx)
                }));
            }
            _ => {}
        }

        // Initialize any necessary frontier tracking.
        let mut start = Vec::new();
        let mut cease = Vec::new();
        cmd.frontier_tracking(&mut start, &mut cease);
        for id in start.into_iter() {
            let frontier = timely::progress::Antichain::from_elem(T::minimum());
            let frontiers = self
                .replicas
                .keys()
                .map(|id| {
                    let mut frontier = timely::progress::frontier::MutableAntichain::new();
                    frontier.update_iter(Some((T::minimum(), 1)));
                    (id.clone(), frontier)
                })
                .collect();
            let previous = self.uppers.insert(id, (frontier, frontiers));
            assert!(previous.is_none());
        }
        for id in cease.into_iter() {
            let previous = self.uppers.remove(&id);
            assert!(previous.is_some());
        }

        // Record the command so that new replicas can be brought up to speed.
        self.history.push(cmd.clone());

        // If we have reached a point that justifies history reduction, do that.
        if self.history.len() > 2 * self.last_command_count {
            self.last_command_count = self.history.reduce(&self.peeks);
        }

        // Clone the command for each active replica.
<<<<<<< HEAD
        for (_id, replica) in self.replicas.iter_mut() {
=======
        for (id, (tx, _)) in self.replicas.iter_mut() {
>>>>>>> 9c4c7036
            let mut command = cmd.clone();
            specialize_command(&mut command, *id);

<<<<<<< HEAD
            // Errors are suppressed by this client, which awaits a reconnection in `recv` and
            // will rehydrate the client when that happens.
            let _ = replica.tx.send(command);
=======
            // Errors are suppressed by this client, which awaits a reconnection
            // in `recv` and will rehydrate the client when that happens.
            //
            // NOTE: Broadcasting commands to replicas irrespective of their
            // presence or health is part of the isolation contract between
            // ADAPTER and COMPUTE. If this changes (e.g. awaiting responses
            // from replicas), ADAPTER needs to handle its interactions with
            // COMPUTE differently.
            let _ = tx.send(command);
>>>>>>> 9c4c7036
        }

        Ok(())
    }

    async fn recv(&mut self) -> Result<Option<ComputeResponse<T>>, anyhow::Error> {
        // If we have a pending response, we should send it immediately.
        if let Some(response) = self.pending_response.pop_front() {
            return Ok(Some(response));
        }

        if self.replicas.is_empty() {
            // We want to communicate that the result is not ready
            futures::future::pending().await
        } else {
            // We may need to iterate, if a replica needs rehydration.
            let mut clean_recv = false;
            while !clean_recv {
                let mut errored_replica = None;

                // Receive responses from any of the replicas, and take appropriate action.
                let mut stream: tokio_stream::StreamMap<_, _> = self
                    .replicas
                    .iter_mut()
                    .map(|(id, replica)| (id.clone(), &mut replica.rx))
                    .collect();

                use futures::StreamExt;
                while let Some((replica_id, message)) = stream.next().await {
                    match message {
                        Ok(ComputeResponse::PeekResponse(uuid, response, otel_ctx)) => {
                            // If this is the first response, forward it; otherwise do not.
                            // TODO: we could collect the other responses to assert equivalence?
                            // Trades resources (memory) for reassurances; idk which is best.
                            //
                            // NOTE: we use the `otel_ctx` from the response, not the
                            // pending peek, because we currently want the parent
                            // to be whatever the compute worker did with this peek.
                            //
                            // Additionally, we just use the `otel_ctx` from the first worker to
                            // respond.
                            if self.peeks.remove(&uuid).is_some() {
                                return Ok(Some(ComputeResponse::PeekResponse(
                                    uuid, response, otel_ctx,
                                )));
                            }
                        }
                        Ok(ComputeResponse::FrontierUppers(mut list)) => {
                            for (id, changes) in list.iter_mut() {
                                if let Some((frontier, frontiers)) = self.uppers.get_mut(id) {
                                    // Apply changes to replica `replica_id`
                                    frontiers
                                        .get_mut(&replica_id)
                                        .unwrap()
                                        .update_iter(changes.drain());
                                    // We can swap `frontier` into `changes, negated, and then use that to repopulate `frontier`.
                                    // Working
                                    changes.extend(frontier.iter().map(|t| (t.clone(), -1)));
                                    frontier.clear();
                                    for (time1, _neg_one) in changes.iter() {
                                        for time2 in frontiers[&replica_id].frontier().iter() {
                                            frontier.insert(time1.join(time2));
                                        }
                                    }
                                    changes.extend(frontier.iter().map(|t| (t.clone(), 1)));
                                    changes.compact();
                                }
                            }
                            if !list.is_empty() {
                                return Ok(Some(ComputeResponse::FrontierUppers(list)));
                            }
                        }
                        Ok(ComputeResponse::TailResponse(id, response)) => {
                            use crate::{TailBatch, TailResponse};
                            match response {
                                TailResponse::Batch(TailBatch {
                                    lower: _,
                                    upper,
                                    mut updates,
                                }) => {
                                    // It is sufficient to compare `upper` against the last reported frontier for `id`,
                                    // and if `upper` is not less or equal to that frontier, some progress has happened.
                                    // If so, we retain only the updates greater or equal to that last reported frontier,
                                    // and announce a batch from that frontier to its join with `upper`.

                                    // Ensure that we have a recorded frontier ready to go.
                                    let entry = self
                                        .tails
                                        .entry(id)
                                        .or_insert_with(|| Antichain::from_elem(T::minimum()));
                                    // If the upper frontier has changed, we have a statement to make.
                                    // This happens if there is any element of `entry` not greater or
                                    // equal to some element of `upper`.
                                    use differential_dataflow::lattice::Lattice;
                                    let new_upper = entry.join(&upper);
                                    if &new_upper != entry {
                                        let new_lower = entry.clone();
                                        entry.clone_from(&new_upper);
                                        updates.retain(|(time, _data, _diff)| {
                                            new_lower.less_equal(time)
                                        });
                                        return Ok(Some(ComputeResponse::TailResponse(
                                            id,
                                            TailResponse::Batch(TailBatch {
                                                lower: new_lower,
                                                upper: new_upper,
                                                updates,
                                            }),
                                        )));
                                    }
                                }
                                TailResponse::DroppedAt(frontier) => {
                                    // Introduce a new terminal frontier to suppress all future responses.
                                    // We cannot simply remove the entry, as we currently create new entries in response
                                    // to observed responses; if we pre-load the entries in response to commands we can
                                    // clean up the state here.
                                    self.tails.insert(id, Antichain::new());
                                    return Ok(Some(ComputeResponse::TailResponse(
                                        id,
                                        TailResponse::DroppedAt(frontier),
                                    )));
                                }
                            }
                        }
                        Err(_error) => {
                            errored_replica = Some(replica_id);
                            break;
                        }
                    }
                }
                drop(stream);

                if let Some(replica_id) = errored_replica {
                    tracing::warn!("Rehydrating replica {:?}", replica_id);
                    self.hydrate_replica(replica_id);
                }

                clean_recv = errored_replica.is_none();
            }
            // Indicate completion of the communication.
            Ok(None)
        }
    }
}

/// Specialize a command for the given `ReplicaId`.
///
/// Most `ComputeCommand`s are independent of the target replica, but some
/// contain replica-specific fields that must be adjusted before sending.
fn specialize_command<T>(command: &mut ComputeCommand<T>, replica_id: ReplicaId) {
    // Tell new instances their replica ID.
    if let ComputeCommand::CreateInstance(config) = command {
        config.replica_id = replica_id;
    }

    // Replace dataflow identifiers with new unique ids.
    if let ComputeCommand::CreateDataflows(dataflows) = command {
        for dataflow in dataflows.iter_mut() {
            dataflow.id = uuid::Uuid::new_v4();
        }
    }
}<|MERGE_RESOLUTION|>--- conflicted
+++ resolved
@@ -29,18 +29,13 @@
 use tokio::sync::mpsc::{unbounded_channel, UnboundedReceiver, UnboundedSender};
 use tokio_stream::wrappers::UnboundedReceiverStream;
 
-<<<<<<< HEAD
-use crate::client::Peek;
 use crate::logging::LogVariant;
 use mz_repr::GlobalId;
 
 use super::controller::storage::CollectionMetadata;
-=======
 use mz_ore::tracing::OpenTelemetryContext;
-use mz_repr::GlobalId;
 
 use super::ReplicaId;
->>>>>>> 9c4c7036
 use super::{ComputeClient, GenericClient};
 use super::{ComputeCommand, ComputeResponse};
 use super::{Peek, PeekResponse};
@@ -96,36 +91,24 @@
     (cmd_tx, response_rx)
 }
 
-<<<<<<< HEAD
 #[derive(Debug)]
 struct Replica<T> {
     tx: UnboundedSender<ComputeCommand<T>>,
     rx: UnboundedReceiverStream<Result<ComputeResponse<T>, anyhow::Error>>,
     log_collections: HashMap<LogVariant, CollectionMetadata>,
-=======
+}
 /// Additional information to store with pening peeks.
 #[derive(Debug)]
 pub struct PendingPeek {
     /// The OpenTelemetry context for this peek.
     otel_ctx: OpenTelemetryContext,
->>>>>>> 9c4c7036
 }
 
 /// A client backed by multiple replicas.
 #[derive(Debug)]
 pub struct ActiveReplication<T> {
     /// Handles to the replicas themselves.
-<<<<<<< HEAD
-    replicas: HashMap<String, Replica<T>>,
-=======
-    replicas: HashMap<
-        ReplicaId,
-        (
-            UnboundedSender<ComputeCommand<T>>,
-            UnboundedReceiverStream<Result<ComputeResponse<T>, anyhow::Error>>,
-        ),
-    >,
->>>>>>> 9c4c7036
+    replicas: HashMap<ReplicaId, Replica<T>>,
     /// Outstanding peek identifiers, to guide responses (and which to suppress).
     peeks: HashMap<uuid::Uuid, PendingPeek>,
     /// Reported frontier of each in-progress tail.
@@ -164,16 +147,12 @@
     /// Introduce a new replica, and catch it up to the commands of other replicas.
     ///
     /// It is not yet clear under which circumstances a replica can be removed.
-<<<<<<< HEAD
-    pub async fn add_replica<C: ComputeClient<T> + 'static>(
+    pub fn add_replica<C: ComputeClient<T> + 'static>(
         &mut self,
-        identifier: String,
+        id: ReplicaId,
         client: C,
         log_collections: HashMap<LogVariant, CollectionMetadata>,
     ) {
-=======
-    pub fn add_replica<C: ComputeClient<T> + 'static>(&mut self, id: ReplicaId, client: C) {
->>>>>>> 9c4c7036
         for (_, frontiers) in self.uppers.values_mut() {
             frontiers.insert(id, {
                 let mut frontier = timely::progress::frontier::MutableAntichain::new();
@@ -181,23 +160,16 @@
                 frontier
             });
         }
-<<<<<<< HEAD
         let (tx, rx) = spawn_client_task(client, || "ActiveReplication client message pump");
         self.replicas.insert(
-            identifier.clone(),
+            id,
             Replica {
                 tx,
                 rx: rx.into(),
                 log_collections,
             },
         );
-        self.hydrate_replica(&identifier);
-=======
-        let (cmd_tx, resp_rx) =
-            spawn_client_task(client, || "ActiveReplication client message pump");
-        self.replicas.insert(id, (cmd_tx, resp_rx.into()));
         self.hydrate_replica(id);
->>>>>>> 9c4c7036
     }
 
     pub fn get_replica_ids(&self) -> impl Iterator<Item = ReplicaId> + '_ {
@@ -227,32 +199,13 @@
         self.last_command_count = self.history.reduce(&self.peeks);
 
         // Replay the commands at the client, creating new dataflow identifiers.
-<<<<<<< HEAD
-        let replica = self.replicas.get_mut(replica_id).unwrap();
+        let replica = self.replicas.get_mut(&replica_id).unwrap();
         for command in self.history.iter() {
             let mut command = command.clone();
-
-            // Make logging config replica-specific.
-            if let ComputeCommand::CreateInstance(Some(logging)) = &mut command {
-                logging.sink_logs = replica.log_collections.clone();
-            }
-
-            // Replace dataflow identifiers with new unique ids.
-            if let ComputeCommand::CreateDataflows(dataflows) = &mut command {
-                for dataflow in dataflows.iter_mut() {
-                    dataflow.id = uuid::Uuid::new_v4();
-                }
-            }
+            specialize_command(&mut command, replica_id, replica);
+
             replica
                 .tx
-=======
-        let (cmd_tx, _) = self.replicas.get_mut(&replica_id).unwrap();
-        for command in self.history.iter() {
-            let mut command = command.clone();
-            specialize_command(&mut command, replica_id);
-
-            cmd_tx
->>>>>>> 9c4c7036
                 .send(command)
                 .expect("Channel to client has gone away!")
         }
@@ -334,19 +287,10 @@
         }
 
         // Clone the command for each active replica.
-<<<<<<< HEAD
-        for (_id, replica) in self.replicas.iter_mut() {
-=======
-        for (id, (tx, _)) in self.replicas.iter_mut() {
->>>>>>> 9c4c7036
+        for (id, replica) in self.replicas.iter_mut() {
             let mut command = cmd.clone();
-            specialize_command(&mut command, *id);
-
-<<<<<<< HEAD
-            // Errors are suppressed by this client, which awaits a reconnection in `recv` and
-            // will rehydrate the client when that happens.
-            let _ = replica.tx.send(command);
-=======
+            specialize_command(&mut command, *id, replica);
+
             // Errors are suppressed by this client, which awaits a reconnection
             // in `recv` and will rehydrate the client when that happens.
             //
@@ -355,8 +299,7 @@
             // ADAPTER and COMPUTE. If this changes (e.g. awaiting responses
             // from replicas), ADAPTER needs to handle its interactions with
             // COMPUTE differently.
-            let _ = tx.send(command);
->>>>>>> 9c4c7036
+            let _ = replica.tx.send(command);
         }
 
         Ok(())
@@ -506,9 +449,19 @@
 ///
 /// Most `ComputeCommand`s are independent of the target replica, but some
 /// contain replica-specific fields that must be adjusted before sending.
-fn specialize_command<T>(command: &mut ComputeCommand<T>, replica_id: ReplicaId) {
+fn specialize_command<T>(
+    command: &mut ComputeCommand<T>,
+    replica_id: ReplicaId,
+    replica: &Replica<T>,
+) {
     // Tell new instances their replica ID.
     if let ComputeCommand::CreateInstance(config) = command {
+        // Set sink_logs
+        if let Some(logging) = &mut config.logging {
+            logging.sink_logs = replica.log_collections.clone();
+        };
+
+        // Set replica id
         config.replica_id = replica_id;
     }
 
